{% extends 'mill/base.html' %}
{% load static %}
{% load i18n %}
{% block title %}Dashboard - Mill Management System{% endblock %}
{% block extra_head %}
<style>
    .city-selector {
        max-height: 300px;
        overflow-y: auto;
    }
    
    .city-checkboxes {
        padding-left: 10px;
    }
    
    .form-check-label {
        cursor: pointer;
    }
    
    .date-container {
        display: flex;
        align-items: center;
        gap: 1rem;
    }
    
    .stat-card {
        transition: all 0.3s ease;
        border-left: 4px solid transparent;
    }
    
    .stat-card:hover {
        transform: translateY(-5px);
    }
    
    .stat-card.primary { border-left-color: var(--primary-color); }
    .stat-card.warning { border-left-color: var(--warning-color); }
    .stat-card.danger { border-left-color: var(--danger-color); }
    .stat-card.success { border-left-color: var(--success-color); }
    
    .stat-value {
        font-size: 2.5rem;
        font-weight: 700;
    }
    
    .factory-card {
        transition: all 0.3s ease;
        overflow: hidden;
    }
    
    .factory-card:hover {
        box-shadow: var(--shadow-lg);
    }
    
    .factory-header {
        display: flex;
        justify-content: space-between;
        align-items: center;
    }
    
    .factory-stats {
        display: grid;
        grid-template-columns: 1fr 1fr;
        gap: 0.75rem;
    }
    
    .factory-stat {
        padding: 0.5rem;
        background-color: var(--bg-light);
        border-radius: var(--border-radius);
    }
    
    .factory-stat-label {
        font-size: 0.75rem;
        color: var(--text-light);
        margin-bottom: 0.25rem;
    }
    
    .factory-stat-value {
        font-size: 1.25rem;
        font-weight: 600;
    }
    
    .status-badge {
        padding: 0.25rem 0.5rem;
        border-radius: 50px;
        font-size: 0.75rem;
        font-weight: 600;
    }
    
    .status-active {
        background-color: rgba(72, 187, 120, 0.2);
        color: var(--success-dark);
    }
    
    .status-inactive {
        background-color: rgba(160, 174, 192, 0.2);
        color: var(--text-light);
    }
    
    .status-error {
        background-color: rgba(229, 62, 62, 0.2);
        color: var(--danger-dark);
    }
</style>
{% endblock %}
{% block content %}
<<<<<<< HEAD
    <!-- Navbar -->
    <nav class="navbar navbar-expand-lg navbar-light bg-light">
        <div class="container-fluid">
            <!-- Optioneel: Je kunt hier een logo toevoegen als je dat wilt -->
            <button class="navbar-toggler" type="button" data-bs-toggle="collapse" data-bs-target="#navbarNav" 
                aria-controls="navbarNav" aria-expanded="false" aria-label="Toggle navigation">
                <span class="navbar-toggler-icon"></span>
            </button>
            <div class="collapse navbar-collapse" id="navbarNav">
                <ul class="navbar-nav ms-auto">
                    {% if not user.groups.all.0.name == 'Public' %}
                    <li class="nav-item">
                        <a class="nav-link" href="{% url 'admin' %}">Admin</a>
                    </li>
                    {% endif %}
                    <li class="nav-item">
                        <a class="nav-link" href="{% url 'export_data' %}">Export Data</a>
                    </li>
                    <li class="nav-item">
                        <a class="nav-link" href="{% url 'logout' %}">Logout</a>
                    </li>
                    <!-- <li class="nav-item">
                        <a class="nav-link" href="{% url 'change_password' %}">Change Password</a>
                    </li> -->
                    <li class="nav-item">
                        <a class="nav-link" href="{% url 'manage_profile' %}">Manage Profile</a>
                    </li>
                </ul>
            </div>
        </div>
    </nav>

    <div class="row mb-4 align-items-center">
        <div class="col-md-8">
            <h1 class="mb-0">{% trans "Dashboard" %}</h1>
            <p class="text-muted">{% trans "Monitor and manage mill production metrics" %}</p>
        </div>
        <div class="col-md-4 text-end">
            <div class="date-container justify-content-end">
                <label for="dashboardDatePicker" class="mb-0 fw-bold">{% trans "Date:" %}</label>
                <input type="date" id="dashboardDatePicker" class="form-control w-auto" onchange="updateDashboard()"
                    value="{{ current_date|date:'Y-m-d' }}">
            </div>
        </div>
    </div>
    
    <!-- Main content area -->
    <div class="row">
        <!-- Sidebar / Filters -->
        <div class="col-md-3 mb-4">
            <div class="card shadow">
                <div class="card-header bg-primary text-white">
                    <h5 class="mb-0">{% trans "Filter Options" %}</h5>
                </div>
                <div class="card-body">
                    <div class="form-group mb-3">
                        <label class="form-label fw-bold">{% trans "Select Cities" %}</label>
                        <div class="city-selector">
                            <div class="form-check mb-2">
                                <input class="form-check-input" type="checkbox" id="selectAllCities" {% if not selected_city_ids %}checked{% endif %} onchange="handleSelectAll()">
                                <label class="form-check-label" for="selectAllCities">
                                    {% trans "All Cities" %}
                                </label>
                            </div>
                            <hr class="my-2">
                            <div class="city-checkboxes">
                                {% for city in cities %}
                                <div class="form-check mb-2">
                                    <input class="form-check-input city-checkbox" type="checkbox" id="city{{ city.id }}"
                                        value="{{ city.id }}" {% if selected_city_ids and city.id in selected_city_ids %}checked{% endif %} onchange="handleCitySelection()">
=======
{% include 'mill/navbar.html' %}
    <!-- Hoofdcontainer -->
    <div class="container my-4">
        <!-- Filters: City Selector en Date Picker -->
        <div class="row mb-4">
            <div class="col-md-4 mb-3">
                <div class="card">
                    <div class="card-header bg-light">
                        Select Cities
                    </div>
                    <div class="card-body city-selector">
                        <div class="form-check mb-2">
                            <input class="form-check-input" type="checkbox" id="selectAllCities" 
                                   {% if not selected_city_ids %}checked{% endif %} onchange="handleSelectAll()">
                            <label class="form-check-label" for="selectAllCities">
                                All Cities
                            </label>
                        </div>
                        <hr>
                        <div class="city-checkboxes">
                            {% for city in cities %}
                                <div class="form-check">
                                    <input class="form-check-input city-checkbox" type="checkbox" 
                                           id="city{{ city.id }}" value="{{ city.id }}"
                                           {% if selected_city_ids and city.id in selected_city_ids %}checked{% endif %}
                                           onchange="handleCitySelection()">
>>>>>>> 3728e500
                                    <label class="form-check-label" for="city{{ city.id }}">
                                        {{ city.name }}
                                    </label>
                                </div>
                                {% endfor %}
                            </div>
                        </div>
                    </div>
    
                    <!-- Sector Filters -->
                    <div class="form-group mb-3">
                        <label class="form-label fw-bold">{% trans "Filter by Sector" %}</label>
                        <div class="sector-selector">
                            <div class="form-check mb-2">
                                <input class="form-check-input" type="radio" name="sector" id="sectorAll" {% if not selected_sector %}checked{% endif %} value="" onchange="updateSector(this.value)">
                                <label class="form-check-label" for="sectorAll">
                                    {% trans "All Sectors" %}
                                </label>
                            </div>
                            <div class="form-check mb-2">
                                <input class="form-check-input" type="radio" name="sector" id="sectorPrivate" {% if selected_sector == 'private' %}checked{% endif %} value="private" onchange="updateSector(this.value)">
                                <label class="form-check-label" for="sectorPrivate">
                                    {% trans "Private" %}
                                </label>
                            </div>
                            <div class="form-check mb-2">
                                <input class="form-check-input" type="radio" name="sector" id="sectorGovernment" {% if selected_sector == 'government' %}checked{% endif %} value="government" onchange="updateSector(this.value)">
                                <label class="form-check-label" for="sectorGovernment">
                                    {% trans "Government" %}
                                </label>
                            </div>
                            <div class="form-check mb-2">
                                <input class="form-check-input" type="radio" name="sector" id="sectorCommercial" {% if selected_sector == 'commercial' %}checked{% endif %} value="commercial" onchange="updateSector(this.value)">
                                <label class="form-check-label" for="sectorCommercial">
                                    {% trans "Commercial" %}
                                </label>
                            </div>
                        </div>
                    </div>
                </div>
            </div>
        </div>
    
        <!-- Main Content -->
        <div class="col-md-9">
            <!-- Summary Stats -->
            <div class="row mb-4">
                <div class="col-md-3 mb-3">
                    <div class="card stat-card primary shadow h-100">
                        <div class="card-body">
                            <div class="mb-3">
                                <i class="bi bi-calendar-day text-primary fs-4"></i>
                            </div>
                            <h5 class="text-muted mb-1">{% trans "Daily Total" %}</h5>
                            <div class="stat-value" id="city-daily-total">{{ city_data.daily_total }}</div>
                        </div>
                    </div>
                </div>
                <div class="col-md-3 mb-3">
                    <div class="card stat-card warning shadow h-100">
                        <div class="card-body">
                            <div class="mb-3">
                                <i class="bi bi-calendar-week text-warning fs-4"></i>
                            </div>
                            <h5 class="text-muted mb-1">{% trans "Weekly Total" %}</h5>
                            <div class="stat-value" id="city-weekly-total">{{ city_data.weekly_total }}</div>
                        </div>
                    </div>
                </div>
                <div class="col-md-3 mb-3">
                    <div class="card stat-card danger shadow h-100">
                        <div class="card-body">
                            <div class="mb-3">
                                <i class="bi bi-calendar-month text-danger fs-4"></i>
                            </div>
                            <h5 class="text-muted mb-1">{% trans "Monthly Total" %}</h5>
                            <div class="stat-value" id="city-month-total">{{ city_data.monthly_total }}</div>
                        </div>
                    </div>
                </div>
                <div class="col-md-3 mb-3">
                    <div class="card stat-card success shadow h-100">
                        <div class="card-body">
                            <div class="mb-3">
                                <i class="bi bi-calendar-fill text-success fs-4"></i>
                            </div>
                            <h5 class="text-muted mb-1">{% trans "Yearly Total" %}</h5>
                            <div class="stat-value" id="city-year-total">{{ city_data.yearly_total }}</div>
                        </div>
                    </div>
                </div>
            </div>
    
            <!-- Factories -->
            <h3 class="mb-3">{% trans "Factories" %}</h3>
            <div class="row">
                {% for factory in factories %}
                <div class="col-md-6 mb-4">
                    <div class="card factory-card shadow h-100">
                        <div class="card-header p-3 bg-white">
                            <div class="factory-header">
                                <h5 class="mb-0">{{ factory.name }}</h5>
                                <span
                                    class="status-badge {% if factory.error %}status-error{% elif factory.status %}status-active{% else %}status-inactive{% endif %}">
                                    {% if factory.error %}Error{% elif factory.status %}Active{% else %}Inactive{% endif %}
                                </span>
                            </div>
                            <!-- New factory status indicators -->
                            <div class="factory-status-indicators mt-2">
                                <div class="d-flex justify-content-end">
                                    <span class="me-3" title="Power Status">
                                        <i
                                            class="bi {% if factory.status_info.power_status %}bi-lightning-fill text-success{% else %}bi-lightning-slash text-danger{% endif %}"></i>
                                        <small class="text-dark fw-bold">Power: {% if factory.status_info.power_status %}On{% else %}Off{% endif %}</small>
                                    </span>
                                    <span title="Door Status">
                                        <i
                                            class="bi {% if factory.status_info.door_status %}bi-door-open text-warning{% else %}bi-door-closed text-success{% endif %}"></i>
                                        <small class="text-dark fw-bold">Door: {% if factory.status_info.door_status %}Open{% else %}Closed{% endif %}</small>
                                    </span>
                                </div>
                            </div>
                        </div>
                        <div class="card-body">
                            {% if factory.error %}
                            <div class="alert alert-danger" role="alert">
                                <i class="bi bi-exclamation-triangle-fill me-2"></i>
                                {% trans "Error retrieving data" %}
                            </div>
                            {% else %}
                            <div class="factory-stats mb-3">
                                <div class="factory-stat">
                                    <div class="factory-stat-label">{% trans "Daily" %}</div>
                                    <div class="factory-stat-value">{{ factory.daily_total }}</div>
                                </div>
                                <div class="factory-stat">
                                    <div class="factory-stat-label">{% trans "Weekly" %}</div>
                                    <div class="factory-stat-value">{{ factory.weekly_total }}</div>
                                </div>
                                <div class="factory-stat">
                                    <div class="factory-stat-label">{% trans "Monthly" %}</div>
                                    <div class="factory-stat-value">{{ factory.monthly_total }}</div>
                                </div>
                                <div class="factory-stat">
                                    <div class="factory-stat-label">{% trans "Yearly" %}</div>
                                    <div class="factory-stat-value">{{ factory.yearly_total }}</div>
                                </div>
                            </div>
    
                            <div class="d-flex justify-content-between mb-2">
                                <div>
                                    <small class="text-muted">{% trans "Start Time" %}</small>
                                    <div>{{ factory.start_time|default:"--" }}</div>
                                </div>
                                <div>
                                    <small class="text-muted">{% trans "Stop Time" %}</small>
                                    <div>{{ factory.stop_time|default:"--" }}</div>
                                </div>
                            </div>
                            {% endif %}
                        </div>
                        <div class="card-footer bg-white border-top p-3">
                            <div class="d-flex justify-content-between">
                                <a href="{% url 'view_statistics' factory_id=factory.id %}" class="btn btn-sm btn-primary">
                                    <i class="bi bi-graph-up me-1"></i> {% trans "View Statistics" %}
                                </a>
                            <a href="{% url 'manage_devices' %}?factory={{ factory.id }}"
                                class="btn btn-sm btn-outline-secondary">
                                <i class="bi bi-cpu me-1"></i> {% trans "Devices" %}
                            </a> 
                            </div>
                        </div>
                    </div>
                </div>
                {% empty %}
                <div class="col-12">
                    <div class="alert alert-info">
                        <i class="bi bi-info-circle-fill me-2"></i>
                        {% trans "No factories available for the selected cities" %}
                    </div>
                </div>
                {% endfor %}
            </div>
        </div>
    </div>
    
    {% block extra_js %}
    <script src="{% static 'js/index.js' %}"></script>
    <script>
        document.addEventListener('DOMContentLoaded', function () {
            // Initial state check
            updateSelectAllState();
        });
    
        function handleSelectAll() {
            const selectAllCheckbox = document.getElementById('selectAllCities');
            const cityCheckboxes = document.querySelectorAll('.city-checkbox');
    
            cityCheckboxes.forEach(checkbox => {
                checkbox.checked = false;
                checkbox.disabled = selectAllCheckbox.checked;
            });
    
            updateDashboard();
        }
    
        function handleCitySelection() {
            const selectAllCheckbox = document.getElementById('selectAllCities');
            const cityCheckboxes = document.querySelectorAll('.city-checkbox');
            const checkedCities = document.querySelectorAll('.city-checkbox:checked');
    
            // If any individual city is selected, uncheck "Select All"
            selectAllCheckbox.checked = false;
    
            // If no cities are selected, check "Select All"
            if (checkedCities.length === 0) {
                selectAllCheckbox.checked = true;
                cityCheckboxes.forEach(checkbox => {
                    checkbox.disabled = true;
                });
            }
    
            updateDashboard();
        }
    
        function updateSelectAllState() {
            const selectAllCheckbox = document.getElementById('selectAllCities');
            const cityCheckboxes = document.querySelectorAll('.city-checkbox');
    
            if (selectAllCheckbox.checked) {
                cityCheckboxes.forEach(checkbox => {
                    checkbox.disabled = true;
                    checkbox.checked = false;
                });
            }
        }
    
        function updateDashboard() {
            const selectAllCheckbox = document.getElementById('selectAllCities');
            const cityCheckboxes = document.querySelectorAll('.city-checkbox:checked');
            const datePicker = document.getElementById('dashboardDatePicker');
            const selectedSector = document.querySelector('input[name="sector"]:checked').value;
            let selectedCities = [];
            let url = '/dashboard';
    
            // Add date parameter if available
            if (datePicker && datePicker.value) {
                url += '?date=' + datePicker.value;
            }
    
            if (!selectAllCheckbox.checked) {
                cityCheckboxes.forEach(checkbox => {
                    if (checkbox.checked) {
                        selectedCities.push(checkbox.value);
                    }
                });
    
                if (selectedCities.length > 0) {
                    url += (url.includes('?') ? '&' : '?') + 'cities=' + selectedCities.join(',');
                }
            }
    
            // Preserve the sector filter if one is selected
            if (selectedSector) {
                url += (url.includes('?') ? '&' : '?') + 'sector=' + selectedSector;
            }
    
            window.location.href = url;
        }
    
        function handleFactoryClick(factoryId) {
            window.location.href = '/view-statistics/?factory=' + factoryId;
        }
    
        function updateSector(sectorValue) {
            const selectAllCheckbox = document.getElementById('selectAllCities');
            const cityCheckboxes = document.querySelectorAll('.city-checkbox:checked');
            const datePicker = document.getElementById('dashboardDatePicker');
            let selectedCities = [];
            let url = '/dashboard';
    
            // Add date parameter if available
            if (datePicker && datePicker.value) {
                url += '?date=' + datePicker.value;
            }
    
            if (!selectAllCheckbox.checked) {
                cityCheckboxes.forEach(checkbox => {
                    if (checkbox.checked) {
                        selectedCities.push(checkbox.value);
                    }
                });
    
                if (selectedCities.length > 0) {
                    url += (url.includes('?') ? '&' : '?') + 'cities=' + selectedCities.join(',');
                }
            }
    
            // Add sector parameter if it's not empty
            if (sectorValue) {
                url += (url.includes('?') ? '&' : '?') + 'sector=' + sectorValue;
            }
    
            window.location.href = url;
        }
    </script>
    <script>
        function resolveDoorAlert(logId) {
    if (confirm('Are you sure you want to resolve this door alert?')) {
        fetch(`/resolve-door-alert/${logId}/`, {
            method: 'POST',
            headers: {
                'X-CSRFToken': getCookie('csrftoken'),
            },
        })
        .then(response => response.json())
        .then(data => {
            if (data.status === 'success') {
                // Refresh the page to update the door status
                location.reload();
            } else {
                alert('Error resolving door alert');
            }
        })
        .catch(error => {
            console.error('Error:', error);
            alert('Error resolving door alert');
        });
    }
}

function getCookie(name) {
    let cookieValue = null;
    if (document.cookie && document.cookie !== '') {
        const cookies = document.cookie.split(';');
        for (let i = 0; i < cookies.length; i++) {
            const cookie = cookies[i].trim();
            if (cookie.substring(0, name.length + 1) === (name + '=')) {
                cookieValue = decodeURIComponent(cookie.substring(name.length + 1));
                break;
            }
        }
    }
    return cookieValue;
}
    </script>
    {% endblock %}
    
    {% endblock %}<|MERGE_RESOLUTION|>--- conflicted
+++ resolved
@@ -104,7 +104,7 @@
 </style>
 {% endblock %}
 {% block content %}
-<<<<<<< HEAD
+
     <!-- Navbar -->
     <nav class="navbar navbar-expand-lg navbar-light bg-light">
         <div class="container-fluid">
@@ -175,34 +175,6 @@
                                 <div class="form-check mb-2">
                                     <input class="form-check-input city-checkbox" type="checkbox" id="city{{ city.id }}"
                                         value="{{ city.id }}" {% if selected_city_ids and city.id in selected_city_ids %}checked{% endif %} onchange="handleCitySelection()">
-=======
-{% include 'mill/navbar.html' %}
-    <!-- Hoofdcontainer -->
-    <div class="container my-4">
-        <!-- Filters: City Selector en Date Picker -->
-        <div class="row mb-4">
-            <div class="col-md-4 mb-3">
-                <div class="card">
-                    <div class="card-header bg-light">
-                        Select Cities
-                    </div>
-                    <div class="card-body city-selector">
-                        <div class="form-check mb-2">
-                            <input class="form-check-input" type="checkbox" id="selectAllCities" 
-                                   {% if not selected_city_ids %}checked{% endif %} onchange="handleSelectAll()">
-                            <label class="form-check-label" for="selectAllCities">
-                                All Cities
-                            </label>
-                        </div>
-                        <hr>
-                        <div class="city-checkboxes">
-                            {% for city in cities %}
-                                <div class="form-check">
-                                    <input class="form-check-input city-checkbox" type="checkbox" 
-                                           id="city{{ city.id }}" value="{{ city.id }}"
-                                           {% if selected_city_ids and city.id in selected_city_ids %}checked{% endif %}
-                                           onchange="handleCitySelection()">
->>>>>>> 3728e500
                                     <label class="form-check-label" for="city{{ city.id }}">
                                         {{ city.name }}
                                     </label>
