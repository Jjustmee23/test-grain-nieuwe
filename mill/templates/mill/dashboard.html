{% extends 'mill/base.html' %}
{% load static %}
{% load i18n %}
{% block title %}Control Pannel{% endblock %}

{% block content %}
    <!-- Navbar -->
    <nav class="navbar navbar-expand-lg navbar-light bg-light">
        <div class="container-fluid">
            <!-- Optioneel: Je kunt hier een logo toevoegen als je dat wilt -->
            <button class="navbar-toggler" type="button" data-bs-toggle="collapse" data-bs-target="#navbarNav" 
                aria-controls="navbarNav" aria-expanded="false" aria-label="Toggle navigation">
                <span class="navbar-toggler-icon"></span>
            </button>
            <div class="collapse navbar-collapse" id="navbarNav">
                <ul class="navbar-nav ms-auto">
                    {% if not user.groups.all.0.name == 'Public' %}
                    <li class="nav-item">
                        <a class="nav-link" href="{% url 'admin' %}">Admin</a>
                    </li>
                    {% endif %}
                    <li class="nav-item">
                        <a class="nav-link" href="{% url 'export_data' %}">Export Data</a>
                    </li>
                    <li class="nav-item">
                        <a class="nav-link" href="{% url 'logout' %}">Logout</a>
                    </li>
                    <!-- <li class="nav-item">
                        <a class="nav-link" href="{% url 'change_password' %}">Change Password</a>
                    </li> -->
                    <li class="nav-item">
                        <a class="nav-link" href="{% url 'manage_profile' %}">Manage Profile</a>
                    </li>
                </ul>
            </div>
        </div>
    </nav>

    <!-- Hoofdcontainer -->
    <div class="container my-4">
        <!-- Filters: City Selector en Date Picker -->
        <div class="row mb-4">
            <div class="col-md-4 mb-3">
<<<<<<< HEAD
                <div class="card">
                    <div class="card-header bg-light">
                        Select Cities
                    </div>
                    <div class="card-body city-selector">
                        <div class="form-check mb-2">
                            <input class="form-check-input" type="checkbox" id="selectAllCities" 
                                   {% if not selected_city_ids %}checked{% endif %} onchange="handleSelectAll()">
                            <label class="form-check-label" for="selectAllCities">
                                All Cities
                            </label>
                        </div>
                        <hr>
                        <div class="city-checkboxes">
                            {% for city in cities %}
                                <div class="form-check">
                                    <input class="form-check-input city-checkbox" type="checkbox" 
                                           id="city{{ city.id }}" value="{{ city.id }}"
                                           {% if selected_city_ids and city.id in selected_city_ids %}checked{% endif %}
                                           onchange="handleCitySelection()">
                                    <label class="form-check-label" for="city{{ city.id }}">
                                        {{ city.name }}
                                    </label>
                                </div>
                            {% endfor %}
                        </div>
                    </div>
                </div>
=======
                <select id="citySelector" class="form-select" onchange="window.location.href='/dashboard?city=' + this.value">
                    <option value="all">All Cities</option>
                    {% for city in cities %}
                        <option value="{{ city.id }}" {% if selected_city_id == city.id %}selected{% endif %}>{{ city.name }}</option>
                    {% endfor %}
                </select>
>>>>>>> cbdef0a5
            </div>
            <div class="col-md-2 mb-3">
                <input type="date" id="dashboardDatePicker" class="form-control" onchange="updateDashboard()" value="{{ current_date|date:"Y-m-d" }}">
            </div>
        </div>

        <!-- Totale Productiekaarten voor de Stad -->
        <div class="row mb-4">
            <div class="col-md-3 mb-3">
                <div class="card mb-3">
                    <div class="card-header bg-primary text-white">City Daily Total</div>
                    <div class="card-body">
                        <h5 class="card-title" id="city-daily-total">{{ city_data.daily_total }}</h5>
                    </div>
                </div>
            </div>
            <div class="col-md-3 mb-3">
                <div class="card mb-3">
                    <div class="card-header bg-warning text-white">City Weekly Total</div>
                    <div class="card-body">
                        <h5 class="card-title" id="city-weekly-total">{{ city_data.weekly_total }}</h5>
                    </div>
                </div>
            </div>
            <div class="col-md-3 mb-3">
                <div class="card mb-3">
                    <div class="card-header bg-danger text-white">City Monthly Total</div>
                    <div class="card-body">
                        <h5 class="card-title" id="city-month-total">{{ city_data.monthly_total }}</h5>
                    </div>
                </div>
            </div>
            <div class="col-md-3 mb-3">
                <div class="card mb-3">
                    <div class="card-header bg-success text-white">City Yearly Total</div>
                    <div class="card-body">
                        <h5 class="card-title" id="city-year-total">{{ city_data.yearly_total }}</h5>
                    </div>
                </div>
            </div>
        </div>

        <!-- Fabriekkaarten -->
        <div class="row">
            {% for factory in factories %}
                <div class="col-md-4 mb-4">
                    <div class="card factory-card h-100">
                        <div class="card-header bg-secondary text-white">
                            <h5>{{ factory.name }}</h5>
                        </div>
                        <div class="card-body">
                            {% if factory.error %}
                                <div class="alert alert-danger" role="alert">
                                    Error retrieving data
                                </div>
                            {% else %}
                                <p><strong>Daily Total:</strong> {{ factory.daily_total }}</p>
                                <p><strong>Weekly Total:</strong> {{ factory.weekly_total }}</p>
                                <p><strong>Monthly Total:</strong> {{ factory.monthly_total }}</p>
                                <p><strong>Yearly Total:</strong> {{ factory.yearly_total }}</p>
                                <p><strong>Start Time:</strong> {{ factory.start_time }}</p>
                                <p><strong>Stop Time:</strong> {{ factory.stop_time }}</p>
                            {% endif %}
                        </div>
                        <div class="card-footer text-center">
                            <button class="btn btn-sm btn-outline-primary" onclick="handleFactoryClick({{ factory.id }})">View Statistics</button>
                        </div>
                    </div>
                </div>
            {% endfor %}
        </div>
    </div>

    <!-- JavaScript bestanden -->
<script src="{% static 'js/index.js' %}"></script>
<style>
    .city-selector {
        max-height: 300px;
        overflow-y: auto;
    }
    
    .city-checkboxes {
        padding-left: 10px;
    }
    
    .form-check {
        margin-bottom: 8px;
    }
    
    .form-check-label {
        cursor: pointer;
    }
    
    .card-header {
        font-weight: bold;
    }
    </style>
    
    <!-- Add this JavaScript at the end of your template, before the closing body tag -->
    <script>
    document.addEventListener('DOMContentLoaded', function() {
        // Initial state check
        updateSelectAllState();
    });
    
    function handleSelectAll() {
        const selectAllCheckbox = document.getElementById('selectAllCities');
        const cityCheckboxes = document.querySelectorAll('.city-checkbox');
        
        cityCheckboxes.forEach(checkbox => {
            checkbox.checked = false;
            checkbox.disabled = selectAllCheckbox.checked;
        });
        
        updateDashboard();
    }
    
    function handleCitySelection() {
        const selectAllCheckbox = document.getElementById('selectAllCities');
        const cityCheckboxes = document.querySelectorAll('.city-checkbox');
        const checkedCities = document.querySelectorAll('.city-checkbox:checked');
        
        // If any individual city is selected, uncheck "Select All"
        selectAllCheckbox.checked = false;
        
        // If no cities are selected, check "Select All"
        if (checkedCities.length === 0) {
            selectAllCheckbox.checked = true;
            cityCheckboxes.forEach(checkbox => {
                checkbox.disabled = true;
            });
        }
        
        updateDashboard();
    }
    
    function updateSelectAllState() {
        const selectAllCheckbox = document.getElementById('selectAllCities');
        const cityCheckboxes = document.querySelectorAll('.city-checkbox');
        
        if (selectAllCheckbox.checked) {
            cityCheckboxes.forEach(checkbox => {
                checkbox.disabled = true;
                checkbox.checked = false;
            });
        }
    }
    
    function updateDashboard() {
        const selectAllCheckbox = document.getElementById('selectAllCities');
        const cityCheckboxes = document.querySelectorAll('.city-checkbox:checked');
        let selectedCities = [];
        
        if (selectAllCheckbox.checked) {
            window.location.href = '/dashboard';
            return;
        }
        
        cityCheckboxes.forEach(checkbox => {
            if (checkbox.checked) {
                selectedCities.push(checkbox.value);
            }
        });
        
        if (selectedCities.length > 0) {
            window.location.href = '/dashboard?cities=' + selectedCities.join(',');
        } else {
            window.location.href = '/dashboard';
        }
    }
    </script>

{% endblock %}
<|MERGE_RESOLUTION|>--- conflicted
+++ resolved
@@ -41,7 +41,6 @@
         <!-- Filters: City Selector en Date Picker -->
         <div class="row mb-4">
             <div class="col-md-4 mb-3">
-<<<<<<< HEAD
                 <div class="card">
                     <div class="card-header bg-light">
                         Select Cities
@@ -70,14 +69,6 @@
                         </div>
                     </div>
                 </div>
-=======
-                <select id="citySelector" class="form-select" onchange="window.location.href='/dashboard?city=' + this.value">
-                    <option value="all">All Cities</option>
-                    {% for city in cities %}
-                        <option value="{{ city.id }}" {% if selected_city_id == city.id %}selected{% endif %}>{{ city.name }}</option>
-                    {% endfor %}
-                </select>
->>>>>>> cbdef0a5
             </div>
             <div class="col-md-2 mb-3">
                 <input type="date" id="dashboardDatePicker" class="form-control" onchange="updateDashboard()" value="{{ current_date|date:"Y-m-d" }}">
