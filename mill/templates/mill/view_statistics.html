{% extends 'mill/base.html' %}
{% load static %}
{% load i18n %}
<<<<<<< HEAD
{% block title %}{% trans "Mill Statistics" %}{% endblock %}
=======
{% block title %}{% trans "إحصائيات المطحنة" %}{% endblock %}
>>>>>>> aad0a803

{% block content %}
<style>
.door-indicator {
    transition: all 0.3s ease;
}

.door-indicator.open {
    animation: pulse-red 2s infinite;
}

.door-indicator.closed {
    animation: pulse-green 2s infinite;
}

@keyframes pulse-red {
    0% { transform: scale(1); }
    50% { transform: scale(1.1); }
    100% { transform: scale(1); }
}

@keyframes pulse-green {
    0% { transform: scale(1); }
    50% { transform: scale(1.05); }
    100% { transform: scale(1); }
}

.card[onclick] {
    transition: all 0.3s ease;
}

.card[onclick]:hover {
    transform: translateY(-2px);
    box-shadow: 0 4px 8px rgba(0,0,0,0.2);
}
</style>
<div class="statistics-page" style="margin: 12px;">
    <!-- Header Section -->
    <!-- <div class="header d-flex justify-content-between align-items-center p-3 bg-light">
        <img src="{% static 'images/logo-left.png' %}" alt="Logo Left" class="logo-left" style="height: 60px;">
        <div class="text-center">
            <h1 class="mb-0">{{ factory_name }}</h1>
            <h2 class="mb-0">إحصائيات المطحنة</h2>
        </div>
        <img src="{% static 'images/logo-right.png' %}" alt="Logo Right" class="logo-right" style="height: 60px;">
    </div> -->

    <!-- User Info and DateTime Section -->
    <div class="user-info-section bg-light py-2 px-3 mb-3">
        <div class="row">
            <div class="col-md-6">
                <p class="mb-0"><strong>المستخدم:</strong> {{ request.user.username }}</p>
            </div>
            <div class="col-md-6 text-end">
                <p class="mb-0" id="currentDateTime"></p>
            </div>
        </div>
    </div>

    <div class="container my-4">
        <!-- Device Selection Header -->
        <div class="row mb-3">
            <div class="col-12">
                <div class="alert alert-info" id="deviceInfo">
                    <i class="bi bi-cpu me-2"></i>
                    <strong>المصنع:</strong> {{ factory.name }} | 
                    <strong>الجهاز المحدد:</strong> 
                    <span id="selectedDeviceName">
                        {% if device_count == 1 %}
                            {{ devices.first.name }}
                        {% elif selected_device_id == 'all' %}
                            جميع الأجهزة
                        {% else %}
                            {% for device in devices %}
                                {% if device.id == selected_device_id %}
                                    {{ device.name }}
                                {% endif %}
                            {% endfor %}
                        {% endif %}
                    </span>
                </div>
            </div>
        </div>
        


        <!-- Refresh Indicator -->
        <div id="refreshIndicator" class="alert alert-info alert-dismissible fade show" role="alert" style="display: none; position: fixed; top: 20px; right: 20px; z-index: 1050;">
            <i class="bi bi-arrow-clockwise me-2"></i>
<<<<<<< HEAD
            <strong>Real-time update...</strong> Fetching latest data from devices.
=======
            <strong>تحديث فوري...</strong> جاري جلب أحدث البيانات من الأجهزة.
>>>>>>> aad0a803
            <button type="button" class="btn-close" data-bs-dismiss="alert"></button>
        </div>

        <!-- Power Status Box (Clickable) -->
        {% if user.is_superuser or user.power_management_permission.can_view_power_status %}
        <div class="row mb-4">
            <div class="col-md-6">
                <div class="card border-success h-100" style="cursor: pointer; transition: transform 0.2s ease;" 
                     onclick="window.location.href='{% url 'factory_power_overview' factory.id %}'"
                     onmouseover="this.style.transform='scale(1.02)'" 
                     onmouseout="this.style.transform='scale(1)'">
                    <div class="card-header bg-danger text-white">
                        <h6 class="mb-0">
                            <i class="bi bi-lightning-charge me-2"></i>
<<<<<<< HEAD
                            POWER STATUS
=======
                            حالة الطاقة
>>>>>>> aad0a803
                        </h6>
                    </div>
                    <div class="card-body text-center">
                        <div id="powerStatusBox">
                            <div class="spinner-border text-danger" role="status">
                                <span class="visually-hidden">Loading...</span>
                            </div>
<<<<<<< HEAD
                            <p class="mt-2">Loading power status...</p>
=======
                            <p class="mt-2">جاري تحميل حالة الطاقة...</p>
>>>>>>> aad0a803
                        </div>
                    </div>
                </div>
            </div>
            <div class="col-md-6">
                <div class="card border-success h-100" style="cursor: pointer; transition: transform 0.2s ease;" 
                     onclick="showDoorHistoryModal()"
                     onmouseover="this.style.transform='scale(1.02)'" 
                     onmouseout="this.style.transform='scale(1)'">
                    <div class="card-header bg-success text-white">
                        <h6 class="mb-0">
                            <i class="bi bi-door-closed me-2"></i>
<<<<<<< HEAD
                            DOOR STATUS
=======
                            حالة الأبواب
>>>>>>> aad0a803
                        </h6>
                    </div>
                    <div class="card-body text-center">
                        <div id="doorStatusBox">
                            <div class="spinner-border text-success" role="status">
                                <span class="visually-hidden">Loading...</span>
                            </div>
<<<<<<< HEAD
                            <p class="mt-2">Loading door status...</p>
=======
                            <p class="mt-2">جاري تحميل حالة الأبواب...</p>
>>>>>>> aad0a803
                        </div>
                    </div>
                </div>
            </div>
        </div>
        {% endif %}



        <!-- Control Buttons Section -->
        <div class="row mb-4">
            <div class="col-6 col-md-2 mb-2">
                <label for="datePicker" class="form-label small mb-1">التاريخ:</label>
                <input type="date" id="datePicker" class="form-control" onchange="refreshCharts()" value="{{ selected_date|date:'Y-m-d' }}" />
            </div>
            <div class="col-6 col-md-2 mb-2">
<<<<<<< HEAD
                <label for="deviceSelector" class="form-label small mb-1">Device:</label>
                <select id="deviceSelector" class="form-control" onchange="refreshCharts(); updateStatusBoxes();">
                    <option value="all" {% if selected_device_id == 'all' %}selected{% endif %}>All Devices</option>
=======
                <label for="deviceSelector" class="form-label small mb-1">الجهاز:</label>
                <select id="deviceSelector" class="form-control" onchange="refreshCharts(); updateStatusBoxes();">
                    {% if device_count > 1 %}
                        <option value="all" {% if selected_device_id == 'all' %}selected{% endif %}>جميع الأجهزة</option>
                    {% endif %}
>>>>>>> aad0a803
                    {% for device in devices %}
                        <option value="{{ device.id }}" {% if selected_device_id == device.id %}selected{% endif %}>{{ device.name }}</option>
                    {% endfor %}
                </select>
            </div>
            <div class="col-6 col-md-2 mb-2">
                <button id="dateRangeBtn" class="btn btn-warning w-100" onclick="openDateRangeModal();">
                    <i class="bi bi-calendar-range me-2"></i>الحصول على القيمة
                </button>
            </div>

            <div class="col-6 col-md-2 mb-2">
                <button id="backToDashboard" class="btn btn-primary w-100" onclick="window.location.href='/dashboard';">
                    <i class="bi bi-speedometer2 me-2"></i>العودة إلى لوحة التحكم
                </button>
            </div>
            <div class="col-6 col-md-2 mb-2">
                <button id="downloadPDF" class="btn btn-success w-100" onclick="generatePDF();">
                    <i class="bi bi-file-pdf me-2"></i>تحميل PDF
                </button>
            </div>
            <div class="col-6 col-md-2 mb-2">
                <button id="refreshData" class="btn btn-info w-100" onclick="refreshCharts();">
                    <i class="bi bi-arrow-clockwise me-2"></i>تحديث البيانات
                </button>
            </div>

        </div>

        <!-- Factory Image Section -->
        <!-- <div class="row mb-4">
            <div class="col-12">
                <div class="factory-image-container text-center">
                    <img src="{% static 'images/factory-banner.jpg' %}" alt="Factory View" class="img-fluid rounded shadow" style="max-height: 200px; width: 100%; object-fit: cover;">
                </div>
            </div>
        </div> -->

        <!-- Statistics Cards Section -->
        <div class="row mb-4">
            <div class="col-md-6">
                <div class="card text-white bg-success mb-3 shadow">
                    <div class="card-header d-flex justify-content-between align-items-center">
                        <span>إجمالي يومي</span>
                        <i class="bi bi-calendar-day"></i>
                    </div>
                    <div class="card-body">
                        <h5 class="card-title" id="total-daily">{{ daily_total|default:0 }}</h5>
                    </div>
                </div>
            </div>
            <div class="col-md-6">
                <div class="card text-white bg-secondary mb-3 shadow">
                    <div class="card-header d-flex justify-content-between align-items-center">
                        <span>إجمالي أسبوعي</span>
                        <i class="bi bi-calendar-week"></i>
                    </div>
                    <div class="card-body">
<<<<<<< HEAD
                        <h5 class="card-title" id="total-week">{{ factory.weekly_total }}</h5>
=======
                        <h5 class="card-title" id="total-week">{{ weekly_total|default:0 }}</h5>
>>>>>>> aad0a803
                    </div>
                </div>
            </div>
        </div>

        <div class="row ">
            <div class="col-md-6">
                <div class="card text-white bg-warning mb-3 shadow">
                    <div class="card-header d-flex justify-content-between align-items-center">
                        <span>إجمالي سنوي حالي</span>
                        <i class="bi bi-calendar-check"></i>
                    </div>
                    <div class="card-body">
                        <h5 class="card-title" id="total-year">{{ yearly_total|default:0 }}</h5>
                    </div>
                </div>
            </div>
            <div class="col-md-6">
                <div class="card text-white bg-danger mb-3 shadow">
                    <div class="card-header d-flex justify-content-between align-items-center">
                        <span>إجمالي سنوي سابق</span>
                        <i class="bi bi-calendar-minus"></i>
                    </div>
                    <div class="card-body">
                        <h5 class="card-title" id="total-previous">{{ yearly_previous|default:0 }}</h5>
                    </div>
                </div>
            </div>
        </div>
        <div class="container-fluid py-4">
        {# Add this section where you want to display batch information #}
    {% if batches %}
<div class="row mb-4">
    <div class="col-12">
        <div class="card">
            <div class="card-header d-flex justify-content-between align-items-center">
                <h5 class="card-title mb-0">معلومات الدفعات لـ {{ factory.name }}</h5>
                <span class="badge bg-primary">إجمالي الدفعات: {{ total_batches }}</span>
            </div>
            <div class="card-body">
                <div class="table-responsive">
                    <table class="table table-striped table-hover">
                        <thead>
                            <tr>
                                <th>رقم الدفعة</th>
                                <th>تاريخ البداية</th>
                                <th>الحالة</th>
                                <th>كمية القمح</th>
                                <th>الإنتاج المتوقع</th>
                                <th>الإنتاج الفعلي</th>
                                <th>معدل الإنتاجية</th>
                                <th>الإجراءات</th>
                            </tr>
                        </thead>
                        <tbody>
                            {% for batch in batches|safe %}
                            <tr>
                                <td>{{ batch.batch_number }}</td>
                                <td>{{ batch.start_date|date:"Y-m-d H:i" }}</td>
                                <td>
                                    <span class="badge {% if batch.is_completed %}bg-success{% else %}bg-warning{% endif %}">
                                        {{ batch.status }}
                                    </span>
                                </td>
                                <td>{{ batch.wheat_amount|floatformat:2 }} tons</td>
                                <td>{{ batch.expected_flour_output|floatformat:2 }} tons</td>
                                <td>{{ batch.actual_flour_output|floatformat:2 }} tons</td>
                                <td>{{ batch.yield_rate|floatformat:1 }}%</td>
                                <td>
                                    <a href="{{ batch.detail_url }}" class="btn btn-sm btn-primary">
                                        <i class="bi bi-eye"></i> عرض التفاصيل
                                    </a>
                                </td>
                            </tr>
                            {% endfor %}
                        </tbody>
                    </table>
                </div>
            </div>
        </div>
    </div>
</div>
{% else %}
<div class="alert alert-info">
    لا توجد معلومات دفعات متاحة لهذا المصنع.
</div>
{% endif %}
    </div>
        <!-- Charts Section -->
        <div class="row mt-4">
            <div class="col-md-6 mb-4">
            <div class="chart-box bg-white p-3 rounded shadow">
                                    <h3 class="text-center mb-3">الإنتاج بالساعة</h3>
                <canvas id="hourlyChart"></canvas>
            </div>
        </div>
            <!-- First Row -->
            <div class="col-md-6 mb-4">
                <div class="chart-box bg-white p-3 rounded shadow">
                    <h3 class="text-center mb-3">إنتاج يومي</h3>
                    <canvas id="dailyChart"></canvas>
                </div>
            </div>
            
            <div class="col-md-6 mb-4">
                <div class="chart-box bg-white p-3 rounded shadow">
                    <h3 class="text-center mb-3">إنتاج شهري</h3>
                    <canvas id="monthlyChart"></canvas>
                </div>
            </div>

            <!-- Second Row -->
            <div class="col-md-6 mb-4">
                <div class="card">
                    <div class="card-header">
                        <h5 class="card-title mb-0">مقارنة الإنتاج</h5>
                    </div>
                    <div class="card-body">
                        <canvas id="batchOutputComparisonChart"></canvas>
                    </div>
                </div>
            </div>

            <div class="col-md-6 mb-4">
                <div class="card">
                    <div class="card-header">
                        <h5 class="card-title mb-0">مقاييس الكفاءة</h5>
                    </div>
                    <div class="card-body"></div>
                        <canvas id="batchEfficiencyMetricsChart"></canvas>
                    </div>
                </div>
            </div>
        </div>
        <div class="row mt-4" style="display: none;">
            <div class="col-md-6" style="width: 70%; margin-top: 7rem; margin: auto;">
            <div class="chart-box bg-white p-3 rounded shadow">
                <h3 class="text-center mb-3">إنتاج سنوي</h3>
                <canvas id="yearlyChart"></canvas>
            </div>
            </div>
        </div>
    <!-- Production Timeline Progress Bar -->
<div class="row mb-4 justify-content-center">
    <div class="col-md-10 mb-4 d-flex justify-content-center">
        <div class="card w-100" style="max-width: 800px;">
            <div class="card-header bg-gradient-primary text-white">
                <h5 class="card-title mb-0 text-center">
                    <i class="bi bi-graph-up me-2"></i>الجدول الزمني للإنتاج
                </h5>
            </div>
            <div class="card-body">
                <div class="production-progress-container">
                    <!-- Modern Progress Bar -->
                    <div class="progress-wrapper mb-4">
                        <div class="progress-container">
                            <div class="progress-bar-modern">
                                <div class="progress-fill" id="progressFill"></div>
                                <div class="progress-text" id="progressText">0%</div>
                            </div>
                            <div class="progress-milestones">
                                <div class="milestone" data-percent="25">
                                    <div class="milestone-marker"></div>
                                    <span class="milestone-label">25%</span>
                                </div>
                                <div class="milestone" data-percent="50">
                                    <div class="milestone-marker"></div>
                                    <span class="milestone-label">50%</span>
                                </div>
                                <div class="milestone" data-percent="75">
                                    <div class="milestone-marker"></div>
                                    <span class="milestone-label">75%</span>
                                </div>
                                <div class="milestone" data-percent="100">
                                    <div class="milestone-marker"></div>
                                    <span class="milestone-label">100%</span>
                                </div>
                            </div>
                        </div>
                    </div>
                    <div class="text-center mt-4">
                        <div class="batch-info">
                            <div class="batch-goal mb-3">
                                <i class="bi bi-bullseye me-2"></i>
                                <span class="fw-bold fs-5">هدف الدفعة: {{ factory.batch_goal|default:800 }} طن دقيق</span>
                            </div>
                            <div class="batch-progress">
                                <i class="bi bi-bar-chart me-2"></i>
                                <span class="text-muted">التقدم الحالي: <span id="currentFlour" class="fw-bold text-primary fs-5">0</span> طن (<span id="currentPercent" class="fw-bold text-success fs-5">0</span>%)</span>
                            </div>
                        </div>
                    </div>
                </div>
            </div>
        </div>
    </div>
</div>

<!-- Modern Progress Bar CSS -->
<style>
.progress-wrapper { 
    text-align: center; 
    padding: 20px 0;
}

.progress-container { 
    position: relative; 
    margin: 0 auto;
    max-width: 600px;
}

.progress-bar-modern { 
    position: relative; 
    width: 100%; 
    height: 40px; 
    background: linear-gradient(135deg, #f8f9fa 0%, #e9ecef 100%);
    border-radius: 20px;
    overflow: hidden;
    box-shadow: inset 0 2px 4px rgba(0,0,0,0.1);
    border: 2px solid #dee2e6;
}

.progress-fill { 
    position: absolute; 
    top: 0; 
    left: 0; 
    height: 100%; 
    width: 0%; 
    background: linear-gradient(90deg, 
        #dc3545 0%, 
        #fd7e14 20%, 
        #ffc107 40%, 
        #20c997 60%, 
        #28a745 80%, 
        #198754 100%
    );
    border-radius: 18px;
    transition: width 2s cubic-bezier(0.4, 0, 0.2, 1);
    box-shadow: 0 2px 8px rgba(0,0,0,0.2);
}

.progress-text { 
    position: absolute; 
    top: 50%; 
    left: 50%; 
    transform: translate(-50%, -50%); 
    font-size: 1.2em; 
    font-weight: bold; 
    color: #495057; 
    text-shadow: 0 1px 2px rgba(255,255,255,0.8);
    z-index: 10;
}

.progress-milestones {
    position: absolute;
    width: 100%;
    top: 50px;
    left: 0;
    display: flex;
    justify-content: space-between;
    padding: 0 10px;
}

.milestone {
    position: relative;
    display: flex;
    flex-direction: column;
    align-items: center;
}

.milestone-marker {
    width: 12px;
    height: 12px;
    background: #6c757d;
    border-radius: 50%;
    margin-bottom: 5px;
    border: 2px solid #ffffff;
    box-shadow: 0 2px 4px rgba(0,0,0,0.1);
    transition: all 0.3s ease;
}

.milestone.active .milestone-marker {
    background: #28a745;
    transform: scale(1.2);
    box-shadow: 0 4px 8px rgba(40, 167, 69, 0.3);
}

.milestone-label {
    font-size: 0.8em;
    color: #6c757d;
    font-weight: 500;
}

.milestone.active .milestone-label {
    color: #28a745;
    font-weight: bold;
}

.batch-info {
    background: linear-gradient(135deg, #f8f9fa 0%, #e9ecef 100%);
    padding: 20px;
    border-radius: 12px;
    box-shadow: 0 2px 8px rgba(0,0,0,0.1);
}

.batch-goal {
    font-size: 1.1em;
    color: #495057;
}

.batch-progress {
    font-size: 1em;
}

/* Animation for gauge fill */
@keyframes gaugeFill {
    from { clip-path: polygon(50% 50%, 50% 0%, 50% 0%, 50% 0%, 50% 0%, 50% 0%, 50% 0%); }
    to { clip-path: polygon(50% 50%, 50% 0%, 100% 0%, 100% 100%, 0% 100%, 0% 0%, 50% 0%); }
}

.gauge-fill.animate {
    animation: gaugeFill 2s cubic-bezier(0.4, 0, 0.2, 1);
}
</style>

<!-- Modern Gauge JS -->
<script>
// Get batch data for this factory
const batchGoal = {{ factory.batch_goal|default:800 }}; // Batch goal in tons
const currentFlour = {{ factory.current_flour|default:0 }}; // Current flour production in tons
const percent = batchGoal > 0 ? Math.min((currentFlour / batchGoal) * 100, 100) : 0;

// Counter conversion: 1 counter unit = 50kg = 0.05 tons
const COUNTER_TO_TONS = 0.05;

document.addEventListener('DOMContentLoaded', function() {
    const progressFill = document.getElementById('progressFill');
    const progressText = document.getElementById('progressText');
    const flour = document.getElementById('currentFlour');
    const percentEl = document.getElementById('currentPercent');
    
    // Animate with delay for better visual effect
    setTimeout(() => {
        // Animate progress bar fill
        progressFill.style.width = percent + '%';
        
        // Update milestone markers
        const milestones = document.querySelectorAll('.milestone');
        milestones.forEach(milestone => {
            const milestonePercent = parseInt(milestone.dataset.percent);
            if (percent >= milestonePercent) {
                milestone.classList.add('active');
            } else {
                milestone.classList.remove('active');
            }
        });
        
        // Update values with animation
        animateValue(progressText, 0, percent, 2000, (val) => val.toFixed(1) + '%');
        animateValue(flour, 0, currentFlour, 2000, (val) => val.toFixed(0));
        animateValue(percentEl, 0, percent, 2000, (val) => val.toFixed(1));
    }, 500);
});

function animateValue(element, start, end, duration, formatter) {
    const startTime = performance.now();
    
    function update(currentTime) {
        const elapsed = currentTime - startTime;
        const progress = Math.min(elapsed / duration, 1);
        
        const current = start + (end - start) * progress;
        element.textContent = formatter(current);
        
        if (progress < 1) {
            requestAnimationFrame(update);
        }
    }
    
    requestAnimationFrame(update);
}
</script>

<!-- Production Statistics Chart -->
<div class="row mb-4 justify-content-center">
    <div class="col-md-10 mb-4 d-flex justify-content-center">
        <div class="card w-100" style="max-width: 900px;">
            <div class="card-header d-flex justify-content-between align-items-center">
                <h5 class="card-title mb-0 text-center flex-grow-1">إحصائيات الإنتاج</h5>
                <div class="btn-group ms-2" role="group">
                    <button type="button" class="btn btn-outline-primary btn-sm active" data-time-scale="hourly">ساعي</button>
                    <button type="button" class="btn btn-outline-primary btn-sm" data-time-scale="daily">يومي</button>
                    <button type="button" class="btn btn-outline-primary btn-sm" data-time-scale="monthly">شهري</button>
                    <button type="button" class="btn btn-outline-primary btn-sm" data-time-scale="yearly">سنوي</button>
                </div>
            </div>
            <div class="card-body">
                <canvas id="batchProductionStatsChart"></canvas>
            </div>
        </div>
    </div>
</div>
        <!-- Footer Section
        <div class="row mt-4">
            <div class="col-12">
                <div class="footer bg-light p-3 text-center rounded shadow">
                    <img src="{% static 'images/footer-logo.png' %}" alt="Footer Logo" style="height: 40px;">
                    <p class="mb-0 mt-2">© {{ current_year }} {{ factory_name }}. جميع الحقوق محفوظة</p>
                </div>
            </div>
        </div> -->
    </div>
    <input id="factoryId" hidden value={{factory.id}}></input>
</div>

<!-- Required CSS -->
<style>
    /* .statistics-page {
        background-color: #f8f9fa;
    } */
    .chart-box {
        background-color: white;
        /* border-radius: 8px; */
        /* margin-bottom: 20px; */
    }
    
    /* Device selector styling */
    #deviceSelector {
        border: 2px solid #007bff;
        border-radius: 5px;
        transition: all 0.3s ease;
    }
    
    #deviceSelector:focus {
        border-color: #0056b3;
        box-shadow: 0 0 0 0.2rem rgba(0, 123, 255, 0.25);
    }
    
    .form-label {
        font-weight: 600;
        color: #495057;
    }
    
    /* Spinning animation for Bootstrap Icons */
    .spin {
        animation: spin 1s linear infinite;
    }
    
    @keyframes spin {
        from {
            transform: rotate(0deg);
        }
        to {
            transform: rotate(360deg);
        }
    }
    .card {
        transition: transform 0.2s;
    }
    .card:hover {
        transform: translateY(-5px);
    }
    .factory-image-container {
        overflow: hidden;
        /* border-radius: 8px; */
    }
    @media print {
        .btn {
            display: none;
        }
    }
    
    /* Modern Gauge Progress Bar Styles */
    .production-progress-container {
        padding: 20px 0;
    }
    
    .gauge-wrapper {
        text-align: center;
    }
    
    .gauge-container {
        position: relative;
        display: inline-block;
        margin: 0 auto;
    }
    
    .gauge {
        position: relative;
        width: 200px;
        height: 120px;
        margin: 0 auto;
    }
    
    .gauge-arc {
        position: absolute;
        width: 100%;
        height: 100%;
        border-radius: 100px 100px 0 0;
        background: conic-gradient(
            #dc3545 0deg 36deg,
            #fd7e14 36deg 72deg,
            #ffc107 72deg 108deg,
            #20c997 108deg 144deg,
            #28a745 144deg 180deg
        );
        transform: rotate(-90deg);
    }
    
    .gauge-needle {
        position: absolute;
        bottom: 0;
        left: 50%;
        width: 4px;
        height: 60px;
        background: #6c757d;
        transform-origin: bottom center;
        transform: translateX(-50%) rotate(0deg);
        transition: transform 1s ease-in-out;
        border-radius: 2px;
    }
    
    .gauge-needle::after {
        content: '';
        position: absolute;
        bottom: -8px;
        left: 50%;
        transform: translateX(-50%);
        width: 0;
        height: 0;
        border-left: 6px solid transparent;
        border-right: 6px solid transparent;
        border-top: 8px solid #6c757d;
    }
    
    .gauge-center {
        position: absolute;
        bottom: 0;
        left: 50%;
        transform: translateX(-50%);
        text-align: center;
        background: white;
        border-radius: 50%;
        width: 60px;
        height: 60px;
        display: flex;
        flex-direction: column;
        justify-content: center;
        align-items: center;
        box-shadow: 0 2px 8px rgba(0,0,0,0.1);
    }
    
    .gauge-value {
        font-size: 1.2em;
        font-weight: bold;
        color: #495057;
        line-height: 1;
    }
    
    .gauge-label {
        font-size: 0.8em;
        color: #6c757d;
        margin-top: 2px;
    }
    
    .gauge-stats {
        margin-top: 30px;
    }
    
    .stat-item {
        padding: 15px;
        border-radius: 8px;
        background: linear-gradient(135deg, #f8f9fa 0%, #e9ecef 100%);
        transition: transform 0.2s ease, box-shadow 0.2s ease;
    }
    
    .stat-item:hover {
        transform: translateY(-2px);
        box-shadow: 0 4px 8px rgba(0,0,0,0.1);
    }
    
    .stat-value {
        font-size: 1.5em;
        font-weight: bold;
        color: #495057;
        margin-bottom: 5px;
    }
    
    .stat-label {
        font-size: 0.9em;
        color: #6c757d;
        text-transform: uppercase;
        letter-spacing: 0.5px;
    }
    
    .stat-card {
        transition: transform 0.2s ease, box-shadow 0.2s ease;
        background: linear-gradient(135deg, #f8f9fa 0%, #e9ecef 100%);
    }
    
    .stat-card:hover {
        transform: translateY(-2px);
        box-shadow: 0 4px 8px rgba(0,0,0,0.1);
    }
    
    .milestone-card {
        transition: all 0.3s ease;
        cursor: pointer;
        background: linear-gradient(135deg, #f8f9fa 0%, #e9ecef 100%);
    }
    
    .milestone-card:hover {
        transform: translateY(-1px);
        box-shadow: 0 2px 4px rgba(0,0,0,0.1);
    }
    
    .milestone-card.bg-success {
        background: linear-gradient(135deg, #28a745 0%, #20c997 100%) !important;
        box-shadow: 0 2px 8px rgba(40, 167, 69, 0.3);
    }
    
    .milestone-card.bg-primary {
        background: linear-gradient(135deg, #007bff 0%, #0056b3 100%) !important;
        box-shadow: 0 2px 8px rgba(0, 123, 255, 0.3);
    }
    
    .milestone-value {
        font-weight: bold;
        font-size: 0.9em;
        margin: 2px 0;
    }
    
    .milestone-status {
        font-size: 0.75em;
        font-weight: 500;
    }
    
    .timeline-milestones h6 {
        color: #495057;
        font-weight: 600;
    }
    
    /* Animation for progress bar */
    @keyframes progressGlow {
        0% { box-shadow: 0 0 5px rgba(40, 167, 69, 0.5); }
        50% { box-shadow: 0 0 20px rgba(40, 167, 69, 0.8); }
        100% { box-shadow: 0 0 5px rgba(40, 167, 69, 0.5); }
    }
    
    .progress-bar-animated {
        animation: progressGlow 2s ease-in-out infinite;
    }
</style>

<!-- Required JavaScript -->
<script src="https://cdn.jsdelivr.net/npm/chart.js"></script>
<script src="https://cdnjs.cloudflare.com/ajax/libs/html2pdf.js/0.10.1/html2pdf.bundle.min.js"></script>
    <script src="https://cdnjs.cloudflare.com/ajax/libs/xlsx/0.18.5/xlsx.full.min.js"></script>
    <!-- Font Awesome replaced with Bootstrap Icons (already loaded in base template) -->
<script src="{% static 'js/view_statistics.js' %}"></script>

<!-- Date Range Modal -->
<div class="modal fade" id="dateRangeModal" tabindex="-1" aria-labelledby="dateRangeModalLabel" aria-hidden="true">
    <div class="modal-dialog">
        <div class="modal-content">
            <div class="modal-header">
                <h5 class="modal-title" id="dateRangeModalLabel">اختر نطاق التاريخ</h5>
                <button type="button" class="btn-close" data-bs-dismiss="modal" aria-label="Close"></button>
            </div>
            <div class="modal-body">
                <div class="row">
                    <div class="col-md-6">
                        <label for="startDate" class="form-label">تاريخ البداية</label>
                        <input type="date" class="form-control" id="startDate" required>
                    </div>
                    <div class="col-md-6">
                        <label for="endDate" class="form-label">تاريخ النهاية</label>
                        <input type="date" class="form-control" id="endDate" required>
                    </div>
                </div>
                <div class="mt-3">
                                            <div class="alert alert-info">
                            <i class="bi bi-info-circle me-2"></i>
                            <strong>معلومات:</strong> اختر نطاق تاريخ لعرض بيانات الإنتاج بين هذه التواريخ.
                        </div>
                </div>
            </div>
            <div class="modal-footer">
                <button type="button" class="btn btn-secondary" data-bs-dismiss="modal">إلغاء</button>
                <button type="button" class="btn btn-primary" onclick="getDateRangeData()">الحصول على البيانات</button>
            </div>
        </div>
    </div>
</div>

<!-- Date Range Results Modal -->
<div class="modal fade" id="dateRangeResultsModal" tabindex="-1" aria-labelledby="dateRangeResultsModalLabel" aria-hidden="true">
    <div class="modal-dialog modal-lg">
        <div class="modal-content">
            <div class="modal-header">
                <h5 class="modal-title" id="dateRangeResultsModalLabel">Date Range Results</h5>
                <button type="button" class="btn-close" data-bs-dismiss="modal" aria-label="Close"></button>
            </div>
            <div class="modal-body">
                <div class="row">
                    <div class="col-md-6">
                        <div class="card bg-primary text-white">
                            <div class="card-body text-center">
                                <h6>Date Range</h6>
                                <h4 id="dateRangeDisplay">-</h4>
                            </div>
                        </div>
                    </div>
                    <div class="col-md-6">
                        <div class="card bg-success text-white">
                            <div class="card-body text-center">
                                <h6>Total Production</h6>
                                <h4 id="totalProductionDisplay">-</h4>
                            </div>
                        </div>
                    </div>
                </div>
                <div class="mt-3">
                    <div class="table-responsive">
                        <table class="table table-striped" id="dateRangeTable">
                            <thead>
                                <tr>
                                    <th>Date</th>
                                    <th>Production (Pieces)</th>
                                    <th>Production (Tons)</th>
                                    <th>Cumulative (Pieces)</th>
                                    <th>Cumulative (Tons)</th>
                                </tr>
                            </thead>
                            <tbody id="dateRangeTableBody">
                            </tbody>
                        </table>
                    </div>
                </div>
            </div>
            <div class="modal-footer">
                <button type="button" class="btn btn-secondary" data-bs-dismiss="modal">Close</button>
                <button type="button" class="btn btn-success" onclick="exportDateRangeData()">{% trans "Export Data" %}</button>
            </div>
        </div>
    </div>
</div>

<script>
// Date Range Modal Functions
function openDateRangeModal() {
    const modal = new bootstrap.Modal(document.getElementById('dateRangeModal'));
    modal.show();
}

function getDateRangeData() {
    const startDate = document.getElementById('startDate').value;
    const endDate = document.getElementById('endDate').value;
    const deviceId = document.getElementById('deviceSelector') ? document.getElementById('deviceSelector').value : 'all';
    
    if (!startDate || !endDate) {
        alert('Please select both start and end dates.');
        return;
    }
    
    if (new Date(startDate) > new Date(endDate)) {
        alert('Start date cannot be after end date.');
        return;
    }
    
    // Close the modal
    const dateRangeModal = bootstrap.Modal.getInstance(document.getElementById('dateRangeModal'));
    dateRangeModal.hide();
    
    // Show loading
    showLoading();
    
    // Fetch data for the date range
    const apiUrl = deviceId === 'all' 
        ? `/api/chart_data/?factory_id={{ factory.id }}&start_date=${startDate}&end_date=${endDate}`
        : `/api/device-chart-data/{{ factory.id }}/?start_date=${startDate}&end_date=${endDate}&device_id=${deviceId}`;
    
    fetch(apiUrl)
        .then(response => response.json())
        .then(data => {
            hideLoading();
            displayDateRangeResults(startDate, endDate, data);
        })
        .catch(error => {
            hideLoading();
            console.error('Error fetching date range data:', error);
            alert('Error fetching data. Please try again.');
        });
}

function displayDateRangeResults(startDate, endDate, data) {
    // Calculate total production (pieces)
    let totalProductionPieces = 0;
    const dailyData = data.daily_data || [];
    
    dailyData.forEach(day => {
        totalProductionPieces += day;
    });
    
    // Convert to tons (1 piece = 50 kg = 0.05 tons)
    const totalProductionTons = totalProductionPieces * 0.05;
    
    // Update display
    document.getElementById('dateRangeDisplay').textContent = `${startDate} to ${endDate}`;
    document.getElementById('totalProductionDisplay').textContent = `${totalProductionPieces.toFixed(0)} pieces (${totalProductionTons.toFixed(2)} tons)`;
    
    // Populate table
    const tableBody = document.getElementById('dateRangeTableBody');
    tableBody.innerHTML = '';
    
    let cumulativePieces = 0;
    dailyData.forEach((productionPieces, index) => {
        cumulativePieces += productionPieces;
        const productionTons = productionPieces * 0.05;
        const cumulativeTons = cumulativePieces * 0.05;
        
        const date = new Date(startDate);
        date.setDate(date.getDate() + index);
        
        const row = document.createElement('tr');
        row.innerHTML = `
            <td>${date.toISOString().split('T')[0]}</td>
            <td>${productionPieces.toFixed(0)}</td>
            <td>${productionTons.toFixed(2)}</td>
            <td>${cumulativePieces.toFixed(0)}</td>
            <td>${cumulativeTons.toFixed(2)}</td>
        `;
        tableBody.appendChild(row);
    });
    
    // Show results modal
    const resultsModal = new bootstrap.Modal(document.getElementById('dateRangeResultsModal'));
    resultsModal.show();
}

function showLoading() {
    // You can implement a loading spinner here
    document.getElementById('dateRangeBtn').innerHTML = '<i class="bi bi-arrow-clockwise spin me-2"></i>Loading...';
    document.getElementById('dateRangeBtn').disabled = true;
}

function hideLoading() {
    document.getElementById('dateRangeBtn').innerHTML = '<i class="bi bi-calendar-range me-2"></i>Get Value';
    document.getElementById('dateRangeBtn').disabled = false;
}

function exportDateRangeData() {
    // Get the table data
    const table = document.getElementById('dateRangeTable');
    const rows = table.querySelectorAll('tbody tr');
    
    if (rows.length === 0) {
        alert('No data to export.');
        return;
    }
    
    // Prepare data for Excel
    const excelData = [
        ['Date', 'Production (Pieces)', 'Production (Tons)', 'Cumulative (Pieces)', 'Cumulative (Tons)']
    ];
    
    rows.forEach(row => {
        const cells = row.querySelectorAll('td');
        const rowData = Array.from(cells).map(cell => cell.textContent.trim());
        excelData.push(rowData);
    });
    
    // Create workbook and worksheet
    const wb = XLSX.utils.book_new();
    const ws = XLSX.utils.aoa_to_sheet(excelData);
    
    // Set column widths
    const colWidths = [
        { wch: 12 }, // Date
        { wch: 18 }, // Production (Pieces)
        { wch: 18 }, // Production (Tons)
        { wch: 20 }, // Cumulative (Pieces)
        { wch: 20 }  // Cumulative (Tons)
    ];
    ws['!cols'] = colWidths;
    
    // Add worksheet to workbook
    XLSX.utils.book_append_sheet(wb, ws, 'Production Data');
    
    // Get date range and device name for filename
    const dateRangeDisplay = document.getElementById('dateRangeDisplay').textContent;
    const deviceName = document.getElementById('selectedDeviceName').textContent;
    const filename = `production_data_${deviceName}_${dateRangeDisplay.replace(/\s/g, '_')}.xlsx`;
    
    // Generate and download Excel file
    XLSX.writeFile(wb, filename);
}
</script>

<script>
    // Update current date and time (single function to prevent flickering)
    function updateDateTime() {
        const now = new Date();
        const dateTimeString = now.toLocaleString('en-US', {
            year: 'numeric',
            month: 'long',
            day: 'numeric',
            hour: '2-digit',
            minute: '2-digit',
            second: '2-digit'
        });
        const currentDateTimeElement = document.getElementById('currentDateTime');
        if (currentDateTimeElement) {
            currentDateTimeElement.textContent = dateTimeString;
        }
    }

    // Update time every second (only one interval)
    updateDateTime();
    const timeInterval = setInterval(updateDateTime, 1000);
    
    // Modern Gauge Progress Bar Animation
    function updateProductionProgress() {
        const dailyTotal = {{ daily_total|default:0 }};
        const weeklyTotal = {{ weekly_total|default:0 }};
        const monthlyTotal = {{ monthly_total|default:0 }};
        const yearlyTotal = {{ yearly_total|default:0 }};
        
        // Use daily total as current progress, yearly total as target
        const currentProgress = dailyTotal;
        const targetProgress = Math.max(yearlyTotal, 1000); // Use yearly total or 1000 as target
        const progressPercentage = Math.min((currentProgress / targetProgress) * 100, 100);
        
        // Update gauge needle (with null checks)
        const gaugeNeedle = document.getElementById('gaugeNeedle');
        const gaugeValue = document.getElementById('gaugeValue');
        
        if (gaugeNeedle && gaugeValue) {
        // Calculate needle rotation (0-180 degrees)
        const needleRotation = (progressPercentage / 100) * 180;
        
        // Animate needle
        let currentRotation = 0;
        const targetRotation = needleRotation;
        const animationDuration = 2000; // 2 seconds
        const animationSteps = 60;
        const rotationIncrement = targetRotation / animationSteps;
        
        const animation = setInterval(() => {
            currentRotation += rotationIncrement;
            if (currentRotation >= targetRotation) {
                currentRotation = targetRotation;
                clearInterval(animation);
            }
            
            gaugeNeedle.style.transform = `translateX(-50%) rotate(${currentRotation}deg)`;
            gaugeValue.textContent = `${(currentRotation / 180 * 100).toFixed(1)}%`;
        }, animationDuration / animationSteps);
        }
        
        // Update stats (with null checks)
        const dailyTotalEl = document.getElementById('dailyTotal');
        const weeklyTotalEl = document.getElementById('weeklyTotal');
        const monthlyTotalEl = document.getElementById('monthlyTotal');
        const yearlyTotalEl = document.getElementById('yearlyTotal');
        
        if (dailyTotalEl) dailyTotalEl.textContent = dailyTotal;
        if (weeklyTotalEl) weeklyTotalEl.textContent = weeklyTotal;
        if (monthlyTotalEl) monthlyTotalEl.textContent = monthlyTotal;
        if (yearlyTotalEl) yearlyTotalEl.textContent = yearlyTotal;
    }
    
    function updateMilestones(targetProgress, currentProgress) {
        const milestones = [25, 50, 75, 90, 100];
        const currentProgressPercentage = (currentProgress / targetProgress) * 100;
        
        milestones.forEach(milestone => {
            const milestoneCard = document.getElementById(`milestone-${milestone}`);
            const milestoneValue = document.getElementById(`milestone-${milestone}-value`);
            const milestoneStatus = document.getElementById(`milestone-${milestone}-status`);
            
            const milestoneAmount = (targetProgress * milestone / 100).toFixed(2);
            milestoneValue.textContent = `${milestoneAmount} tons`;
            
            if (currentProgressPercentage >= milestone) {
                milestoneCard.classList.add('bg-success', 'text-white');
                milestoneCard.classList.remove('border');
                milestoneStatus.textContent = 'Completed';
                milestoneStatus.className = 'milestone-status text-success';
            } else {
                milestoneCard.classList.remove('bg-success', 'text-white');
                milestoneCard.classList.add('border');
                milestoneStatus.textContent = 'Pending';
                milestoneStatus.className = 'milestone-status text-muted';
            }
        });
        
        // Update current milestone
        const currentCard = document.getElementById('milestone-current');
        const currentValue = document.getElementById('milestone-current-value');
        const currentStatus = document.getElementById('milestone-current-status');
        
        currentValue.textContent = `${currentProgress.toFixed(2)} tons`;
        currentStatus.textContent = 'Active';
        currentStatus.className = 'milestone-status text-primary';
        currentCard.classList.add('bg-primary', 'text-white');
        currentCard.classList.remove('border');
    }
    
    // Initialize progress bar when page loads
    document.addEventListener('DOMContentLoaded', function() {
        updateProductionProgress();
    });

    // PDF Generation
    function generatePDF() {
        const element = document.querySelector('.statistics-page');
        const opt = {
            margin: 1,
            filename: 'mill-statistics.pdf',
            image: { type: 'jpeg', quality: 0.98 },
            html2canvas: { scale: 2 },
            jsPDF: { unit: 'in', format: 'a4', orientation: 'landscape' }
        };

        // Show loading message
        const loadingDiv = document.createElement('div');
        loadingDiv.className = 'position-fixed top-50 start-50 translate-middle bg-white p-1 rounded shadow';
        loadingDiv.innerHTML = '<div class="text-center"><i class="bi bi-arrow-clockwise spin"></i> جاري إنشاء PDF...</div>';
        document.body.appendChild(loadingDiv);

        html2pdf().set(opt).from(element).save().then(() => {
            document.body.removeChild(loadingDiv);
        });
    }
</script>
  <!-- <script>
        // Add this to your existing JavaScript
        function showBatchDetails(batchId) {
            // Find the batch data from the existing batches
            const batch = window.batchData.find(b => b.id === parseInt(batchId));
            if (!batch) return;

            // Update modal content
            const content = document.getElementById('batchDetailsContent');
            content.innerHTML = `
                <div class="row">
                    <div class="col-md-6">
                        <h6>Production Information</h6>
                        <dl class="row">
                            <dt class="col-sm-5">Wheat Amount:</dt>
                            <dd class="col-sm-7">${batch.wheat_amount.toFixed(2)} tons</dd>
                            
                            <dt class="col-sm-5">Expected Output:</dt>
                            <dd class="col-sm-7">${batch.expected_flour_output.toFixed(2)} tons</dd>
                            
                            <dt class="col-sm-5">Actual Output:</dt>
                            <dd class="col-sm-7">${batch.actual_flour_output.toFixed(2)} tons</dd>
                            
                            <dt class="col-sm-5">Yield Rate:</dt>
                            <dd class="col-sm-7">${batch.yield_rate.toFixed(1)}%</dd>
                        </dl>
                    </div>
                    <div class="col-md-6">
                        <h6>Time Information</h6>
                        <dl class="row">
                            <dt class="col-sm-5">Start Date:</dt>
                            <dd class="col-sm-7">${new Date(batch.start_date).toLocaleString()}</dd>
                            
                            <dt class="col-sm-5">Status:</dt>
                            <dd class="col-sm-7">
                                <span class="badge ${batch.is_completed ? 'bg-success' : 'bg-warning'}">
                                    ${batch.status}
                                </span>
                            </dd>
                        </dl>
                    </div>
                </div>
                ${batch.alerts.length > 0 ? `
                    <div class="mt-3">
                        <h6>Alerts</h6>
                        <div class="table-responsive">
                            <table class="table table-sm">
                                <thead>
                                    <tr>
                                        <th>Type</th>
                                        <th>Severity</th>
                                        <th>Message</th>
                                        <th>Time</th>
                                    </tr>
                                </thead>
                                <tbody>
                                    ${batch.alerts.map(alert => `
                                        <tr>
                                            <td>${alert.type}</td>
                                            <td>
                                                <span class="badge bg-${alert.severity.toLowerCase()}">
                                                    ${alert.severity}
                                                </span>
                                            </td>
                                            <td>${alert.message}</td>
                                            <td>${new Date(alert.created_at).toLocaleString()}</td>
                                        </tr>
                                    `).join('')}
                                </tbody>
                            </table>
                        </div>
                    </div>
                ` : ''}
            `;

            // Show the modal
            const modal = new bootstrap.Modal(document.getElementById('batchDetailsModal'));
            modal.show();
        }

        // Add this to your page to make batch data available to JavaScript
        document.addEventListener('DOMContentLoaded', function() {
            window.batchData = {{ batches|safe }};
            // Initialize any necessary functionality
            console.log('Batch data loaded:', window.batchData);
        });
    </script> -->
    <!-- Batch Production Timeline Chart -->
<script>
document.addEventListener('DOMContentLoaded', function() {
    const batches = {{ batches|safe }};
    batches.forEach(batch => {
        const timelineCtx = document.getElementById('batchProductionTimelineChart').getContext('2d');
        new Chart(timelineCtx, {
            type: 'line',
            data: {
                labels: ['Start', '25%', '50%', '75%', 'Current'],
                datasets: [{
                    label: `Expected Output (${batch.batch_number})`,
                    data: [0, 
                        batch.expected_flour_output * 0.25,
                        batch.expected_flour_output * 0.5,
                        batch.expected_flour_output * 0.75,
                        batch.expected_flour_output
                    ],
                    borderColor: `rgba(54, 162, 235, ${0.5 + batches.indexOf(batch) * 0.2})`,
                    fill: false
                },
                {
                    label: `Actual Output (${batch.batch_number})`,
                    data: [0,
                        batch.actual_flour_output * 0.25,
                        batch.actual_flour_output * 0.5,
                        batch.actual_flour_output * 0.75,
                        batch.actual_flour_output
                    ],
                    borderColor: `rgba(255, 99, 132, ${0.5 + batches.indexOf(batch) * 0.2})`,
                    fill: false
                }]
            },
            options: {
                responsive: true,
                plugins: {
                    title: {
                        display: true,
                        text: 'Production Progress Over Time'
                    }
                },
                scales: {
                    y: {
                        beginAtZero: true,
                        title: {
                            display: true,
                            text: 'Output (tons)'
                        }
                    }
                }
            }
        });
    });
});
</script>

<!-- Batch Output Comparison Chart -->
<script>
document.addEventListener('DOMContentLoaded', function() {
    const batches = {{ batches|safe }};
    const outputCtx = document.getElementById('batchOutputComparisonChart').getContext('2d');
    
    const datasets = batches.map(batch => ({
        label: `Batch ${batch.batch_number}`,
        data: [
            batch.wheat_amount,
            batch.expected_flour_output,
            batch.actual_flour_output
        ],
        backgroundColor: [
            `rgba(255, 206, 86, ${0.5 + batches.indexOf(batch) * 0.2})`,
            `rgba(54, 162, 235, ${0.5 + batches.indexOf(batch) * 0.2})`,
            `rgba(255, 99, 132, ${0.5 + batches.indexOf(batch) * 0.2})`
        ],
        borderWidth: 1
    }));

    new Chart(outputCtx, {
        type: 'bar',
        data: {
            labels: ['Wheat Input', 'Expected Output', 'Actual Output'],
            datasets: datasets
        },
        options: {
            responsive: true,
            plugins: {
                title: {
                    display: true,
                    text: 'Input vs Output Comparison'
                }
            },
            scales: {
                y: {
                    beginAtZero: true,
                    title: {
                        display: true,
                        text: 'Amount (tons)'
                    }
                }
            }
        }
    });
});
</script>

<!-- Batch Efficiency Metrics Chart -->
<script>
document.addEventListener('DOMContentLoaded', function() {
    const batches = {{ batches|safe }};
    const efficiencyCtx = document.getElementById('batchEfficiencyMetricsChart').getContext('2d');

    const datasets = batches.map(batch => {
        const yieldRate = (batch.actual_flour_output / batch.expected_flour_output) * 100;
        return {
            label: `Batch ${batch.batch_number}`,
            data: [yieldRate, batch.waste_factor],
            backgroundColor: [
                `rgba(75, 192, 192, ${0.5 + batches.indexOf(batch) * 0.2})`,
                `rgba(255, 99, 132, ${0.5 + batches.indexOf(batch) * 0.2})`
            ],
            borderWidth: 1
        };
    });

    new Chart(efficiencyCtx, {
        type: 'bar',
        data: {
            labels: ['Yield Rate', 'Waste Factor'],
            datasets: datasets
        },
        options: {
            responsive: true,
            plugins: {
                title: {
                    display: true,
                    text: 'Efficiency Metrics (%)'
                }
            },
            scales: {
                y: {
                    beginAtZero: true,
                    max: 100
                }
            }
        }
    });
});
</script>

<!-- Batch Production Stats Chart -->
<script>
document.addEventListener('DOMContentLoaded', function() {
    let productionStatsChart = null;
    const productionStatsCtx = document.getElementById('batchProductionStatsChart');
    const batches = {{ batches|safe }};

    function createProductionStatsChart(timeScale) {
        if (productionStatsChart) {
            productionStatsChart.destroy();
        }

        const datasets = batches.map(batch => ({
            label: `Batch ${batch.batch_number}`,
            data: generateTimeScaleData(batch, timeScale),
            backgroundColor: `rgba(75, 192, 192, ${0.5 + batches.indexOf(batch) * 0.2})`,
            borderColor: `rgba(75, 192, 192, ${0.7 + batches.indexOf(batch) * 0.2})`,
            borderWidth: 1
        }));

        productionStatsChart = new Chart(productionStatsCtx, {
            type: 'bar',
            data: {
                labels: getTimeScaleLabels(timeScale),
                datasets: datasets
            },
            options: {
                responsive: true,
                scales: {
                    x: { 
                        title: { 
                            display: true, 
                            text: 'Time Period',
                            font: { weight: 'bold' }
                        }
                    },
                    y: {
                        beginAtZero: true,
                        title: { 
                            display: true, 
                            text: 'Production (tons)',
                            font: { weight: 'bold' }
                        }
                    }
                },
                plugins: {
                    title: {
                        display: true,
                        text: `${timeScale.charAt(0).toUpperCase() + timeScale.slice(1)} Production Statistics`,
                        font: {
                            size: 16,
                            weight: 'bold'
                        }
                    }
                }
            }
        });
    }

    function generateTimeScaleData(batch, timeScale) {
        // Generate mock data based on the time scale
        // In a real application, this would come from your backend
        switch(timeScale) {
            case 'hourly':
                return Array(24).fill().map(() => Math.random() * batch.actual_flour_output / 24);
            case 'daily':
                return Array(7).fill().map(() => Math.random() * batch.actual_flour_output / 7);
            case 'monthly':
                return Array(12).fill().map(() => Math.random() * batch.actual_flour_output / 12);
            case 'yearly':
                return Array(2).fill().map(() => batch.actual_flour_output);
            default:
                return [];
        }
    }

    function getTimeScaleLabels(timeScale) {
        switch(timeScale) {
            case 'hourly':
                return Array(24).fill().map((_, i) => `${i}:00`);
            case 'daily':
                return ['Mon', 'Tue', 'Wed', 'Thu', 'Fri', 'Sat', 'Sun'];
            case 'monthly':
                return ['Jan', 'Feb', 'Mar', 'Apr', 'May', 'Jun', 'Jul', 'Aug', 'Sep', 'Oct', 'Nov', 'Dec'];
            case 'yearly':
                return ['Previous Year', 'Current Year'];
            default:
                return [];
        }
    }

    // Initialize with hourly data
    createProductionStatsChart('hourly');

    // Add event listeners for time scale buttons
    document.querySelectorAll('[data-time-scale]').forEach(button => {
        button.addEventListener('click', (e) => {
            const timeScale = e.target.dataset.timeScale;
            document.querySelectorAll('[data-time-scale]').forEach(btn => {
                btn.classList.remove('active');
            });
            e.target.classList.add('active');
            createProductionStatsChart(timeScale);
        });
    });
});

// Power Status Functions (Super Admin Only)
        {% if user.is_superuser or user.power_management_permission.can_view_power_status %}
        function loadPowerStatus() {
            const factoryId = {{ factory.id }};
            
            fetch(`/api/power-status/${factoryId}/`)
                .then(response => response.json())
                .then(data => {
                    if (data.error) {
                        console.error('Power status error:', data.error);
                        return;
                    }
                    
                    updatePowerStatusDisplay(data);
                })
                .catch(error => {
                    console.error('Error loading power status:', error);
                });
        }

        function updatePowerStatusDisplay(data) {
            const container = document.getElementById('powerStatusContainer');
            
            if (!container) return;
            
            const { summary, devices } = data;
            
            // Create summary cards
            const summaryHTML = `
                <div class="col-md-3 mb-3">
                    <div class="card bg-success text-white">
                        <div class="card-body text-center">
                            <i class="bi bi-check-circle fs-1"></i>
                            <h4 class="mt-2">${summary.devices_with_power}</h4>
                            <p class="mb-0">Devices with Power</p>
                        </div>
                    </div>
                </div>
                <div class="col-md-3 mb-3">
                    <div class="card bg-danger text-white">
                        <div class="card-body text-center">
                            <i class="bi bi-exclamation-triangle fs-1"></i>
                            <h4 class="mt-2">${summary.devices_without_power}</h4>
                            <p class="mb-0">Devices without Power</p>
                        </div>
                    </div>
                </div>
                <div class="col-md-3 mb-3">
                    <div class="card bg-info text-white">
                        <div class="card-body text-center">
                            <i class="bi bi-cpu fs-1"></i>
                            <h4 class="mt-2">${summary.total_devices}</h4>
                            <p class="mb-0">Total Devices</p>
                        </div>
                    </div>
                </div>
                <div class="col-md-3 mb-3">
                    <div class="card bg-warning text-white">
                        <div class="card-body text-center">
                            <i class="bi bi-lightning fs-1"></i>
                            <h4 class="mt-2">${summary.recent_events_24h}</h4>
                            <p class="mb-0">Events (24h)</p>
                        </div>
                    </div>
                </div>
            `;
            
            // Create device status cards
            const deviceHTML = devices.map(device => {
                return `
                <div class="col-md-6 col-lg-4 mb-3">
                    <div class="card ${device.has_power ? 'border-success' : 'border-danger'} device-power-card" 
                         style="cursor: pointer; transition: transform 0.2s ease;" 
                         onclick="window.location.href='/device-power-status/${device.device_id}/'"
                         onmouseover="this.style.transform='scale(1.02)'" 
                         onmouseout="this.style.transform='scale(1)'">
                        <div class="card-header ${device.has_power ? 'bg-success' : 'bg-danger'} text-white">
                            <div class="d-flex justify-content-between align-items-center">
                                <h6 class="mb-0">
                                    <i class="bi bi-cpu me-2"></i>
                                    ${device.device_name}
                                </h6>
                                <span class="badge ${device.has_power ? 'bg-light text-success' : 'bg-light text-danger'}">
                                    ${device.has_power ? 'POWER ON' : 'POWER OFF'}
                                </span>
                            </div>
                        </div>
                        <div class="card-body">
                            <div class="row">
                                <div class="col-6">
                                    <small class="text-muted">AIN1 Value:</small><br>
                                    <strong>${device.ain1_value !== null ? device.ain1_value.toFixed(2) : 'N/A'}</strong>
                                </div>
                                <div class="col-6">
                                    <small class="text-muted">Last Check:</small><br>
                                    <strong>${device.last_check ? new Date(device.last_check).toLocaleString() : 'N/A'}</strong>
                                </div>
                            </div>
                            ${device.power_loss_detected_at ? `
                                <div class="mt-2">
                                    <small class="text-muted">Power Lost:</small><br>
                                    <strong class="text-danger">${new Date(device.power_loss_detected_at).toLocaleString()}</strong>
                                </div>
                            ` : ''}
                            ${device.production_during_power_loss ? `
                                <div class="mt-2">
                                    <span class="badge bg-danger">⚠️ Production without Power</span>
                                </div>
                            ` : ''}
                            <div class="mt-3 text-center">
                                <small class="text-muted">
                                    <i class="bi bi-arrow-right-circle me-1"></i>
                                    Click to view detailed power status
                                </small>
                            </div>
                        </div>
                    </div>
                </div>
                `;
            }).join('');
            
            container.innerHTML = summaryHTML + deviceHTML;
        }

        // Auto-refresh power status every 5 minutes - DISABLED
        // setInterval(loadPowerStatus, 5 * 60 * 1000);

        // Load power status on page load
        document.addEventListener('DOMContentLoaded', function() {
            loadPowerStatus();
        });
        {% endif %}

        // Auto-refresh both status boxes every 30 seconds for real-time data - DISABLED
        // setInterval(function() {
        //     updateStatusBoxes();
        // }, 30 * 1000);
</script>


<script>
// Add this to your existing JavaScript
function formatDate(dateString) {
    if (!dateString) return 'N/A';
    const date = new Date(dateString);
    return date.toLocaleString('en-US', {
        year: 'numeric',
        month: '2-digit',
        day: '2-digit',
        hour: '2-digit',
        minute: '2-digit',
        hour12: false
    });
}

// Update the table rows with formatted dates
document.addEventListener('DOMContentLoaded', function() {
    const batchesData = JSON.parse('{{ batches|safe }}');
    const tbody = document.querySelector('table tbody');
    
    if (tbody && batchesData) {
        tbody.innerHTML = batchesData.map(batch => `
            <tr>
                <td>${batch.batch_number}</td>
                <td>${formatDate(batch.start_date)}</td>
                <td>
                    <span class="badge ${batch.is_completed ? 'bg-success' : 'bg-warning'}">
                        ${batch.status}
                    </span>
                </td>
                <td>${batch.wheat_amount.toFixed(2)} tons</td>
                <td>${batch.expected_flour_output.toFixed(2)} tons</td>
                <td>${batch.actual_flour_output.toFixed(2)} tons</td>
                <td>${batch.yield_rate.toFixed(1)}%</td>
                <td>
                    <a href="${batch.detail_url}" class="btn btn-sm btn-primary">
                        <i class="bi bi-eye"></i> View Details
                    </a>
                </td>
            </tr>
        `).join('');
    }
});



// Load power status box on page load
document.addEventListener('DOMContentLoaded', function() {
    // Load power status box
    {% if user.is_superuser or user.power_management_permission.can_view_power_status %}
    loadPowerStatusBox();
    {% endif %}
    
    // Load door status box
    loadDoorStatusBox();
});

// Power Status Box Functions
{% if user.is_superuser or user.power_management_permission.can_view_power_status %}
function loadPowerStatusBox() {
    const factoryId = {{ factory.id }};
    const selectedDeviceId = document.getElementById('deviceSelector').value;
    updatePowerStatusBoxForDevice(factoryId, selectedDeviceId);
}

function updatePowerStatusBoxForDevice(deviceId) {
    const container = document.getElementById('powerStatusBox');
    const factoryId = {{ factory.id }};
    const deviceSelector = document.getElementById('deviceSelector');
    const selectedDeviceName = deviceSelector ? deviceSelector.options[deviceSelector.selectedIndex].text : 'All Devices';
    
    // Show loading state
    container.innerHTML = `
        <div class="text-center">
            <div class="spinner-border text-primary" role="status">
                <span class="visually-hidden">Loading...</span>
            </div>
            <p class="mt-2">Updating power status...</p>
        </div>
    `;
    
    // Fetch power data from unified power management
    fetch(`/api/power-data-mqtt/${factoryId}/?device_id=${deviceId}`)
        .then(response => response.json())
        .then(data => {
            console.log('Unified power management data received:', data);
            
            if (data.error) {
                console.error('Power data error:', data.error);
                container.innerHTML = `
                    <div class="text-center text-danger">
                        <i class="bi bi-exclamation-triangle me-2"></i>
                        Error loading power data
                    </div>
                `;
                return;
            }
            
            const summary = data.summary;
            const devices = data.devices;
            const recentEvents = data.recent_events;
            
            console.log('Selected device name:', selectedDeviceName);
            console.log('Devices data:', devices);
            console.log('Recent events:', recentEvents);
            
            // Find the specific device or first device for display
            let displayDevice = null;
            if (deviceId !== 'all' && devices && devices.length > 0) {
                displayDevice = devices.find(d => d.device_id == deviceId) || devices[0];
            } else if (devices && devices.length > 0) {
                displayDevice = devices[0];
            }
            
            console.log('Display device:', displayDevice);
            console.log('Display device AIN1 value:', displayDevice ? displayDevice.ain1_value : 'No device');
            console.log('Data source:', data.data_source);
            
            // Use unified power management status information
            let statusText = displayDevice ? (displayDevice.has_power ? 'POWER ON' : 'POWER OFF') : 'POWER ON';
            let statusClass = displayDevice ? (displayDevice.has_power ? 'text-success' : 'text-danger') : 'text-success';
            let statusIcon = displayDevice && !displayDevice.has_power ? 'bi-exclamation-triangle' : 'bi-lightning-charge';
            
            // Determine border color based on power status
            let borderClass = 'border-success'; // Green border for power ON
            if (displayDevice && !displayDevice.has_power) {
                // Check if there are power losses today
                if (displayDevice.power_loss_count_today > 0) {
                    borderClass = 'border-danger'; // Red border for power OFF with counting
                } else {
                    borderClass = 'border-warning'; // Orange border for power OFF
                }
            }
            
            // Update power status card border color
            const powerStatusCard = container.closest('.card');
            if (powerStatusCard) {
                powerStatusCard.className = `card ${borderClass} h-100`;
                
                // Update header color based on power status
                const header = powerStatusCard.querySelector('.card-header');
                if (header) {
                    if (displayDevice && !displayDevice.has_power) {
                        if (displayDevice.power_loss_count_today > 0) {
                            header.className = 'card-header bg-danger text-white'; // Red header for power OFF with counting
                        } else {
                            header.className = 'card-header bg-warning text-dark'; // Orange header for power OFF
                        }
                    } else {
                        header.className = 'card-header bg-success text-white'; // Green header for power ON
                    }
                }
            }
            
            const deviceName = deviceId === 'all' ? selectedDeviceName : (displayDevice ? displayDevice.device_name : selectedDeviceName);
            const lastCheck = displayDevice && displayDevice.last_update ? new Date(displayDevice.last_update).toLocaleString() : 'N/A';
            const ain1Value = displayDevice ? (displayDevice.ain1_value !== null && displayDevice.ain1_value !== undefined ? 
                (typeof displayDevice.ain1_value === 'number' ? displayDevice.ain1_value.toFixed(2) : parseFloat(displayDevice.ain1_value).toFixed(2)) : '0.00') : '0.00';
            
            // Build status display
            let statusHtml = `
                <div class="row">
                    <div class="col-12">
                        <div class="d-flex align-items-center mb-3">
                            <i class="bi ${statusIcon} fs-1 ${statusClass} me-3"></i>
                            <div>
                                <h4 class="mb-0 ${statusClass}">${statusText}</h4>
                                <small class="text-muted">Last updated: ${new Date().toLocaleString()}</small>
                            </div>
                        </div>
                    </div>
                    <div class="col-12">
                        <p class="mb-1"><strong>Device:</strong> ${deviceName}</p>
                        <p class="mb-1"><strong>Last Update:</strong> ${lastCheck}</p>
                        <p class="mb-1"><strong>AIN1 Value:</strong> ${ain1Value}</p>
                        ${displayDevice && displayDevice.power_loss_count_today > 0 ? `<p class="mb-1 text-warning"><strong>Power Losses Today:</strong> ${displayDevice.power_loss_count_today}</p>` : ''}
                        ${displayDevice && displayDevice.power_restore_count_today > 0 ? `<p class="mb-1 text-success"><strong>Power Restores Today:</strong> ${displayDevice.power_restore_count_today}</p>` : ''}
                        ${displayDevice && displayDevice.uptime_percentage < 100 ? `<p class="mb-1 text-info"><strong>Uptime Today:</strong> ${displayDevice.uptime_percentage.toFixed(1)}%</p>` : ''}
                        ${displayDevice && displayDevice.last_power_loss ? `<p class="mb-1 text-danger"><strong>Last Power Loss:</strong> ${new Date(displayDevice.last_power_loss).toLocaleString()}</p>` : ''}
                        ${displayDevice && displayDevice.last_power_restore ? `<p class="mb-1 text-success"><strong>Last Power Restore:</strong> ${new Date(displayDevice.last_power_restore).toLocaleString()}</p>` : ''}
                    </div>
                </div>
            `;
            
<<<<<<< HEAD
            // Add recent events if available
            if (recentEvents && recentEvents.length > 0) {
                statusHtml += `
                    <div class="row mt-3">
                        <div class="col-12">
                            <h6 class="text-muted">Recent Power Events:</h6>
                            <div class="list-group list-group-flush">
                `;
                
                recentEvents.slice(0, 3).forEach(event => {
                    const eventClass = event.event_type === 'power_loss' ? 'text-danger' : 'text-success';
                    const eventIcon = event.event_type === 'power_loss' ? 'bi-exclamation-triangle' : 'bi-check-circle';
                    
                    statusHtml += `
                        <div class="list-group-item d-flex justify-content-between align-items-center py-2">
                            <div>
                                <i class="bi ${eventIcon} ${eventClass} me-2"></i>
                                <small>${event.device_name}: ${event.message}</small>
                            </div>
                            <small class="text-muted">${new Date(event.created_at).toLocaleString()}</small>
                        </div>
                    `;
                });
                
                statusHtml += `
                            </div>
                        </div>
                    </div>
                `;
            }
            
            // Add summary statistics
            statusHtml += `
                <div class="row mt-3">
                    <div class="col-12">
                        <div class="row text-center">
                            <div class="col-4">
                                <div class="border rounded p-2">
                                    <small class="text-muted d-block">Total Devices</small>
                                    <strong>${summary.total_devices || 0}</strong>
                                </div>
                            </div>
                            <div class="col-4">
                                <div class="border rounded p-2">
                                    <small class="text-muted d-block">With Power</small>
                                    <strong class="text-success">${summary.devices_with_power || 0}</strong>
                                </div>
                            </div>
                            <div class="col-4">
                                <div class="border rounded p-2">
                                    <small class="text-muted d-block">Avg Uptime</small>
                                    <strong>${summary.avg_uptime_today ? summary.avg_uptime_today.toFixed(1) : '0.0'}%</strong>
                                </div>
                            </div>
                        </div>
=======
            // Recent events removed - click on the box to view power overview page
            
            // Summary statistics removed - click on the box to view power overview page
            
            // Add click instruction
            statusHtml += `
                <div class="row mt-3">
                    <div class="col-12">
                        <small class="text-muted">
                            <i class="bi bi-arrow-right-circle me-1"></i>
                            Click to view power overview
                        </small>
>>>>>>> aad0a803
                    </div>
                </div>
            `;
            
            container.innerHTML = statusHtml;
        })
        .catch(error => {
            console.error('Error fetching power data:', error);
            container.innerHTML = `
                <div class="text-center text-danger">
                    <i class="bi bi-exclamation-triangle me-2"></i>
                    Error loading power data
                </div>
            `;
        });
}

// Door Status Box Functions
function loadDoorStatusBox() {
    updateStatusBoxes();
}

function updateStatusBoxes() {
    const selectedDeviceId = document.getElementById('deviceSelector').value;
    const factoryId = {{ factory.id }};
    
    // Show refresh indicator
    showRefreshIndicator();
    
    // Update door status box
    updateDoorStatusBoxForDevice(factoryId, selectedDeviceId);
    
    // Update power status box
    updatePowerStatusBoxForDevice(selectedDeviceId);
}

// Initialize power status update
document.addEventListener('DOMContentLoaded', function() {
    // Get the current selected device from the selector
    const deviceSelector = document.getElementById('deviceSelector');
    const selectedDeviceId = deviceSelector ? deviceSelector.value : 'all';
    
    // Initial update with the selected device
    updatePowerStatusBoxForDevice(selectedDeviceId);
    
    // Set up periodic updates every 30 seconds - DISABLED
    // setInterval(() => {
    //     const selectedDeviceId = document.getElementById('deviceSelector').value;
    //     updatePowerStatusBoxForDevice(selectedDeviceId);
    // }, 30000);
});

function showRefreshIndicator() {
    // Add a small refresh indicator to the page
    const indicator = document.getElementById('refreshIndicator');
    if (indicator) {
        indicator.style.display = 'block';
        setTimeout(() => {
            indicator.style.display = 'none';
        }, 2000);
    }
}

function updateDoorStatusBoxForDevice(factoryId, deviceId) {
    const container = document.getElementById('doorStatusBox');
    
    if (!container) return;
    
    // Show loading state
    container.innerHTML = `
        <div class="text-center">
            <div class="spinner-border text-success" role="status">
                <span class="visually-hidden">Loading...</span>
            </div>
            <p class="mt-2">Loading door status...</p>
        </div>
    `;
    
    fetch(`/api/door-status/${factoryId}/?device_id=${deviceId}`)
        .then(response => response.json())
        .then(data => {
            if (data.error) {
                console.error('Door status error:', data.error);
                container.innerHTML = `
                    <div class="text-center text-danger">
                        <i class="bi bi-exclamation-triangle me-2"></i>
                        Error loading door status
                    </div>
                `;
                return;
            }
            
            updateDoorStatusBox(data, deviceId);
        })
        .catch(error => {
            console.error('Error loading door status:', error);
            container.innerHTML = `
                <div class="text-center text-danger">
                    <i class="bi bi-exclamation-triangle me-2"></i>
                    Error loading door status
                </div>
            `;
        });
}

function updateDoorStatusBox(data, deviceId) {
    const container = document.getElementById('doorStatusBox');
    const doorStatusCard = container.closest('.card');
    
    if (!container) return;
    
    const { door_statuses, total_doors, open_doors, closed_doors } = data;
    const selectedDeviceName = deviceId === 'all' ? 'All Devices' : 
        Array.from(document.getElementById('deviceSelector').options)
            .find(option => option.value === deviceId)?.text || 'Selected Device';
    
    let statusText = 'ALL CLOSED';
    let statusClass = 'text-success';
    let statusIcon = 'bi-door-closed';
    let borderClass = 'border-success'; // Green border for closed doors
    
    if (open_doors > 0) {
        statusText = `${open_doors} OPEN`;
        statusClass = 'text-danger';
        statusIcon = 'bi-door-open';
        borderClass = 'border-danger'; // Red border for open doors
    }
    
    // Update card border color
    if (doorStatusCard) {
        doorStatusCard.className = `card ${borderClass} h-100`;
        
        // Update header color based on door status
        const header = doorStatusCard.querySelector('.card-header');
        if (header) {
            if (open_doors > 0) {
                header.className = 'card-header bg-danger text-white'; // Red header for open doors
            } else {
                header.className = 'card-header bg-success text-white'; // Green header for closed doors
            }
        }
    }
    
    container.innerHTML = `
        <div class="mb-3">
            <h4 class="${statusClass}">
                <i class="bi ${statusIcon} me-2"></i>
                ${statusText}
            </h4>
        </div>
        <div class="row text-start">
            <div class="col-12">
                <p class="mb-1"><strong>Device:</strong> ${selectedDeviceName}</p>
                <p class="mb-1"><strong>Total Doors:</strong> ${total_doors}</p>
                <p class="mb-1"><strong>Closed:</strong> ${closed_doors}</p>
                <p class="mb-1"><strong>Open:</strong> ${open_doors}</p>
            </div>
        </div>
        <div class="mt-3">
            <small class="text-muted">
                <i class="bi bi-clock-history me-1"></i>
                Click to view door history
            </small>
            <br>
            <small class="text-muted">
                <i class="bi bi-clock me-1"></i>
                Last updated: <span id="doorLastUpdated">${new Date().toLocaleString()}</span>
            </small>
        </div>
    `;
}

{% endif %}

// Door History Modal Functions
function showDoorHistoryModal() {
    // Create modal for door history
    const modalHtml = `
        <div class="modal fade" id="doorHistoryModal" tabindex="-1">
<<<<<<< HEAD
            <div class="modal-dialog modal-lg">
                <div class="modal-content">
                    <div class="modal-header">
                        <h5 class="modal-title">
                            <i class="bi bi-clock-history me-2"></i>
                            Door History - {{ factory.name }}
                        </h5>
                        <button type="button" class="btn-close" data-bs-dismiss="modal"></button>
                    </div>
                    <div class="modal-body">
=======
            <div class="modal-dialog modal-xl">
                <div class="modal-content">
                    <div class="modal-header bg-primary text-white">
                        <h5 class="modal-title">
                            <i class="bi bi-door-open me-2"></i>
                            Door History - {{ factory.name }}
                        </h5>
                        <button type="button" class="btn-close btn-close-white" data-bs-dismiss="modal"></button>
                    </div>
                    <div class="modal-body">
                        <div class="row mb-3">
                            <div class="col-md-6">
                                <div class="card bg-light">
                                    <div class="card-body text-center">
                                        <h6 class="card-title">Current Door Status</h6>
                                        <div id="currentDoorStatus">
                                            <div class="spinner-border spinner-border-sm" role="status"></div>
                                        </div>
                                    </div>
                                </div>
                            </div>
                            <div class="col-md-6">
                                <div class="card bg-light">
                                    <div class="card-body text-center">
                                        <h6 class="card-title">Today's Summary</h6>
                                        <div id="doorSummary">
                                            <div class="spinner-border spinner-border-sm" role="status"></div>
                                        </div>
                                    </div>
                                </div>
                            </div>
                        </div>
>>>>>>> aad0a803
                        <div id="doorHistoryContent">
                            <div class="text-center">
                                <div class="spinner-border" role="status">
                                    <span class="visually-hidden">Loading...</span>
                                </div>
                                <p class="mt-2">Loading door history...</p>
                            </div>
                        </div>
                    </div>
<<<<<<< HEAD
=======
                    <div class="modal-footer">
                        <button type="button" class="btn btn-secondary" data-bs-dismiss="modal">Close</button>
                        <button type="button" class="btn btn-primary" onclick="refreshDoorHistory()">
                            <i class="bi bi-arrow-clockwise me-1"></i>Refresh
                        </button>
                    </div>
>>>>>>> aad0a803
                </div>
            </div>
        </div>
    `;
    
    // Remove existing modal if any
    const existingModal = document.getElementById('doorHistoryModal');
    if (existingModal) {
        existingModal.remove();
    }
    
    // Add modal to body
    document.body.insertAdjacentHTML('beforeend', modalHtml);
    
    // Show modal
    const modal = new bootstrap.Modal(document.getElementById('doorHistoryModal'));
    modal.show();
    
    // Load door history data
    loadDoorHistory();
}

function loadDoorHistory() {
    const content = document.getElementById('doorHistoryContent');
<<<<<<< HEAD
    
    fetch(`/api/door-status/{{ factory_id }}/`)
=======
    const currentStatus = document.getElementById('currentDoorStatus');
    const summary = document.getElementById('doorSummary');
    
    fetch(`/api/door-status/{{ factory.id }}/`)
>>>>>>> aad0a803
        .then(response => response.json())
        .then(data => {
            if (data.error) {
                content.innerHTML = `
                    <div class="alert alert-danger">
                        <i class="bi bi-exclamation-triangle me-2"></i>
                        Error loading door history: ${data.error}
                    </div>
                `;
                return;
            }
            
<<<<<<< HEAD
            const recentLogs = data.recent_logs || [];
=======
            const { door_statuses, total_doors, open_doors, closed_doors, recent_logs } = data;
            
            // Update current status
            if (currentStatus) {
                const statusText = open_doors > 0 ? `${open_doors} OPEN` : 'ALL CLOSED';
                const statusClass = open_doors > 0 ? 'text-danger' : 'text-success';
                const statusIcon = open_doors > 0 ? 'bi-door-open' : 'bi-door-closed';
                
                currentStatus.innerHTML = `
                    <h4 class="${statusClass}">
                        <i class="bi ${statusIcon} me-2"></i>
                        ${statusText}
                    </h4>
                    <p class="mb-0">Total Doors: ${total_doors}</p>
                `;
            }
            
            // Update summary
            if (summary) {
                const today = new Date().toDateString();
                const todayEvents = recent_logs ? recent_logs.filter(log => 
                    new Date(log.timestamp).toDateString() === today
                ) : [];
                
                summary.innerHTML = `
                    <h4 class="text-primary">${todayEvents.length}</h4>
                    <p class="mb-0">Events Today</p>
                    <small class="text-muted">Open: ${open_doors} | Closed: ${closed_doors}</small>
                `;
            }
            
            const recentLogs = recent_logs || [];
>>>>>>> aad0a803
            
            if (recentLogs.length === 0) {
                content.innerHTML = `
                    <div class="alert alert-info">
                        <i class="bi bi-info-circle me-2"></i>
                        No door events found for this factory
                    </div>
                `;
                return;
            }
            
<<<<<<< HEAD
            // Take only the last 10 events
            const last10Events = recentLogs.slice(0, 10);
            
            const logsHtml = last10Events.map(log => `
                <div class="card mb-3">
                    <div class="card-body">
                        <div class="row">
                            <div class="col-md-6">
                                <p class="mb-1"><strong>Device:</strong> ${log.device_name}</p>
                                <p class="mb-1"><strong>Time:</strong> ${formatDate(log.timestamp)}</p>
                                <p class="mb-1"><strong>DIN Data:</strong> ${log.din_data || 'N/A'}</p>
                                <p class="mb-0"><strong>Input Index:</strong> ${log.door_input_index}</p>
                            </div>
                            <div class="col-md-6 text-end">
                                <span class="badge ${log.is_resolved ? 'bg-success' : 'bg-warning'}">
                                    ${log.is_resolved ? 'Resolved' : 'Open'}
                                </span>
                                ${log.resolved_by ? `<p class="mb-0 mt-1"><small>Resolved by: ${log.resolved_by}</small></p>` : ''}
                                ${log.resolved_at ? `<p class="mb-0"><small>Resolved at: ${formatDate(log.resolved_at)}</small></p>` : ''}
=======
            // Take only the last 20 events
            const last20Events = recentLogs.slice(0, 20);
            
            const logsHtml = last20Events.map(log => {
                const eventDate = new Date(log.timestamp);
                const isToday = eventDate.toDateString() === new Date().toDateString();
                const timeAgo = getTimeAgo(eventDate);
                
                return `
                <div class="card mb-2 border-${log.is_resolved ? 'success' : 'warning'}">
                    <div class="card-body py-2">
                        <div class="row align-items-center">
                            <div class="col-md-3">
                                <strong>${log.device_name || 'Unknown Device'}</strong>
                                <br>
                                <small class="text-muted">${isToday ? timeAgo : eventDate.toLocaleDateString()}</small>
                            </div>
                            <div class="col-md-3">
                                <small class="text-muted">DIN Data:</small><br>
                                <strong>${log.din_data || 'N/A'}</strong>
                            </div>
                            <div class="col-md-3">
                                <small class="text-muted">Input Index:</small><br>
                                <strong>${log.door_input_index || 'N/A'}</strong>
                            </div>
                            <div class="col-md-3 text-end">
                                <span class="badge ${log.is_resolved ? 'bg-success' : 'bg-warning'}">
                                    ${log.is_resolved ? 'Resolved' : 'Open'}
                                </span>
                                ${log.resolved_by ? `<br><small class="text-muted">by ${log.resolved_by}</small>` : ''}
>>>>>>> aad0a803
                            </div>
                        </div>
                    </div>
                </div>
<<<<<<< HEAD
            `).join('');
            
            content.innerHTML = `
=======
                `;
            }).join('');
            
            content.innerHTML = `
                <h6 class="mb-3">
                    <i class="bi bi-clock-history me-2"></i>
                    Recent Door Events (Last 20)
                </h6>
>>>>>>> aad0a803
                <div class="door-history-list">
                    ${logsHtml}
                </div>
            `;
        })
        .catch(error => {
            console.error('Error loading door history:', error);
            content.innerHTML = `
                <div class="alert alert-danger">
                    <i class="bi bi-exclamation-triangle me-2"></i>
                    Error loading door history: ${error.message}
                </div>
            `;
        });
}

<<<<<<< HEAD
=======
function refreshDoorHistory() {
    loadDoorHistory();
}

function getTimeAgo(date) {
    const now = new Date();
    const diffInSeconds = Math.floor((now - date) / 1000);
    
    if (diffInSeconds < 60) return `${diffInSeconds}s ago`;
    if (diffInSeconds < 3600) return `${Math.floor(diffInSeconds / 60)}m ago`;
    if (diffInSeconds < 86400) return `${Math.floor(diffInSeconds / 3600)}h ago`;
    return `${Math.floor(diffInSeconds / 86400)}d ago`;
}

>>>>>>> aad0a803
function formatDate(dateString) {
    if (!dateString) return 'N/A';
    const date = new Date(dateString);
    return date.toLocaleString();
}

// Initialize page
document.addEventListener('DOMContentLoaded', function() {
    // Initial load
    refreshCharts();
    updateStatusBoxes();
    
    // Set up auto-refresh for charts (every 5 minutes)
    setInterval(refreshCharts, 300000);
});
</script>

{% endblock %}<|MERGE_RESOLUTION|>--- conflicted
+++ resolved
@@ -1,11 +1,7 @@
 {% extends 'mill/base.html' %}
 {% load static %}
 {% load i18n %}
-<<<<<<< HEAD
-{% block title %}{% trans "Mill Statistics" %}{% endblock %}
-=======
 {% block title %}{% trans "إحصائيات المطحنة" %}{% endblock %}
->>>>>>> aad0a803
 
 {% block content %}
 <style>
@@ -95,11 +91,7 @@
         <!-- Refresh Indicator -->
         <div id="refreshIndicator" class="alert alert-info alert-dismissible fade show" role="alert" style="display: none; position: fixed; top: 20px; right: 20px; z-index: 1050;">
             <i class="bi bi-arrow-clockwise me-2"></i>
-<<<<<<< HEAD
-            <strong>Real-time update...</strong> Fetching latest data from devices.
-=======
             <strong>تحديث فوري...</strong> جاري جلب أحدث البيانات من الأجهزة.
->>>>>>> aad0a803
             <button type="button" class="btn-close" data-bs-dismiss="alert"></button>
         </div>
 
@@ -114,11 +106,7 @@
                     <div class="card-header bg-danger text-white">
                         <h6 class="mb-0">
                             <i class="bi bi-lightning-charge me-2"></i>
-<<<<<<< HEAD
-                            POWER STATUS
-=======
                             حالة الطاقة
->>>>>>> aad0a803
                         </h6>
                     </div>
                     <div class="card-body text-center">
@@ -126,11 +114,7 @@
                             <div class="spinner-border text-danger" role="status">
                                 <span class="visually-hidden">Loading...</span>
                             </div>
-<<<<<<< HEAD
-                            <p class="mt-2">Loading power status...</p>
-=======
                             <p class="mt-2">جاري تحميل حالة الطاقة...</p>
->>>>>>> aad0a803
                         </div>
                     </div>
                 </div>
@@ -143,11 +127,7 @@
                     <div class="card-header bg-success text-white">
                         <h6 class="mb-0">
                             <i class="bi bi-door-closed me-2"></i>
-<<<<<<< HEAD
-                            DOOR STATUS
-=======
                             حالة الأبواب
->>>>>>> aad0a803
                         </h6>
                     </div>
                     <div class="card-body text-center">
@@ -155,11 +135,7 @@
                             <div class="spinner-border text-success" role="status">
                                 <span class="visually-hidden">Loading...</span>
                             </div>
-<<<<<<< HEAD
-                            <p class="mt-2">Loading door status...</p>
-=======
                             <p class="mt-2">جاري تحميل حالة الأبواب...</p>
->>>>>>> aad0a803
                         </div>
                     </div>
                 </div>
@@ -176,17 +152,11 @@
                 <input type="date" id="datePicker" class="form-control" onchange="refreshCharts()" value="{{ selected_date|date:'Y-m-d' }}" />
             </div>
             <div class="col-6 col-md-2 mb-2">
-<<<<<<< HEAD
-                <label for="deviceSelector" class="form-label small mb-1">Device:</label>
-                <select id="deviceSelector" class="form-control" onchange="refreshCharts(); updateStatusBoxes();">
-                    <option value="all" {% if selected_device_id == 'all' %}selected{% endif %}>All Devices</option>
-=======
                 <label for="deviceSelector" class="form-label small mb-1">الجهاز:</label>
                 <select id="deviceSelector" class="form-control" onchange="refreshCharts(); updateStatusBoxes();">
                     {% if device_count > 1 %}
                         <option value="all" {% if selected_device_id == 'all' %}selected{% endif %}>جميع الأجهزة</option>
                     {% endif %}
->>>>>>> aad0a803
                     {% for device in devices %}
                         <option value="{{ device.id }}" {% if selected_device_id == device.id %}selected{% endif %}>{{ device.name }}</option>
                     {% endfor %}
@@ -245,11 +215,7 @@
                         <i class="bi bi-calendar-week"></i>
                     </div>
                     <div class="card-body">
-<<<<<<< HEAD
-                        <h5 class="card-title" id="total-week">{{ factory.weekly_total }}</h5>
-=======
                         <h5 class="card-title" id="total-week">{{ weekly_total|default:0 }}</h5>
->>>>>>> aad0a803
                     </div>
                 </div>
             </div>
@@ -1953,63 +1919,6 @@
                 </div>
             `;
             
-<<<<<<< HEAD
-            // Add recent events if available
-            if (recentEvents && recentEvents.length > 0) {
-                statusHtml += `
-                    <div class="row mt-3">
-                        <div class="col-12">
-                            <h6 class="text-muted">Recent Power Events:</h6>
-                            <div class="list-group list-group-flush">
-                `;
-                
-                recentEvents.slice(0, 3).forEach(event => {
-                    const eventClass = event.event_type === 'power_loss' ? 'text-danger' : 'text-success';
-                    const eventIcon = event.event_type === 'power_loss' ? 'bi-exclamation-triangle' : 'bi-check-circle';
-                    
-                    statusHtml += `
-                        <div class="list-group-item d-flex justify-content-between align-items-center py-2">
-                            <div>
-                                <i class="bi ${eventIcon} ${eventClass} me-2"></i>
-                                <small>${event.device_name}: ${event.message}</small>
-                            </div>
-                            <small class="text-muted">${new Date(event.created_at).toLocaleString()}</small>
-                        </div>
-                    `;
-                });
-                
-                statusHtml += `
-                            </div>
-                        </div>
-                    </div>
-                `;
-            }
-            
-            // Add summary statistics
-            statusHtml += `
-                <div class="row mt-3">
-                    <div class="col-12">
-                        <div class="row text-center">
-                            <div class="col-4">
-                                <div class="border rounded p-2">
-                                    <small class="text-muted d-block">Total Devices</small>
-                                    <strong>${summary.total_devices || 0}</strong>
-                                </div>
-                            </div>
-                            <div class="col-4">
-                                <div class="border rounded p-2">
-                                    <small class="text-muted d-block">With Power</small>
-                                    <strong class="text-success">${summary.devices_with_power || 0}</strong>
-                                </div>
-                            </div>
-                            <div class="col-4">
-                                <div class="border rounded p-2">
-                                    <small class="text-muted d-block">Avg Uptime</small>
-                                    <strong>${summary.avg_uptime_today ? summary.avg_uptime_today.toFixed(1) : '0.0'}%</strong>
-                                </div>
-                            </div>
-                        </div>
-=======
             // Recent events removed - click on the box to view power overview page
             
             // Summary statistics removed - click on the box to view power overview page
@@ -2022,7 +1931,6 @@
                             <i class="bi bi-arrow-right-circle me-1"></i>
                             Click to view power overview
                         </small>
->>>>>>> aad0a803
                     </div>
                 </div>
             `;
@@ -2202,18 +2110,6 @@
     // Create modal for door history
     const modalHtml = `
         <div class="modal fade" id="doorHistoryModal" tabindex="-1">
-<<<<<<< HEAD
-            <div class="modal-dialog modal-lg">
-                <div class="modal-content">
-                    <div class="modal-header">
-                        <h5 class="modal-title">
-                            <i class="bi bi-clock-history me-2"></i>
-                            Door History - {{ factory.name }}
-                        </h5>
-                        <button type="button" class="btn-close" data-bs-dismiss="modal"></button>
-                    </div>
-                    <div class="modal-body">
-=======
             <div class="modal-dialog modal-xl">
                 <div class="modal-content">
                     <div class="modal-header bg-primary text-white">
@@ -2246,7 +2142,6 @@
                                 </div>
                             </div>
                         </div>
->>>>>>> aad0a803
                         <div id="doorHistoryContent">
                             <div class="text-center">
                                 <div class="spinner-border" role="status">
@@ -2256,15 +2151,12 @@
                             </div>
                         </div>
                     </div>
-<<<<<<< HEAD
-=======
                     <div class="modal-footer">
                         <button type="button" class="btn btn-secondary" data-bs-dismiss="modal">Close</button>
                         <button type="button" class="btn btn-primary" onclick="refreshDoorHistory()">
                             <i class="bi bi-arrow-clockwise me-1"></i>Refresh
                         </button>
                     </div>
->>>>>>> aad0a803
                 </div>
             </div>
         </div>
@@ -2289,15 +2181,10 @@
 
 function loadDoorHistory() {
     const content = document.getElementById('doorHistoryContent');
-<<<<<<< HEAD
-    
-    fetch(`/api/door-status/{{ factory_id }}/`)
-=======
     const currentStatus = document.getElementById('currentDoorStatus');
     const summary = document.getElementById('doorSummary');
     
     fetch(`/api/door-status/{{ factory.id }}/`)
->>>>>>> aad0a803
         .then(response => response.json())
         .then(data => {
             if (data.error) {
@@ -2310,9 +2197,6 @@
                 return;
             }
             
-<<<<<<< HEAD
-            const recentLogs = data.recent_logs || [];
-=======
             const { door_statuses, total_doors, open_doors, closed_doors, recent_logs } = data;
             
             // Update current status
@@ -2345,7 +2229,6 @@
             }
             
             const recentLogs = recent_logs || [];
->>>>>>> aad0a803
             
             if (recentLogs.length === 0) {
                 content.innerHTML = `
@@ -2357,27 +2240,6 @@
                 return;
             }
             
-<<<<<<< HEAD
-            // Take only the last 10 events
-            const last10Events = recentLogs.slice(0, 10);
-            
-            const logsHtml = last10Events.map(log => `
-                <div class="card mb-3">
-                    <div class="card-body">
-                        <div class="row">
-                            <div class="col-md-6">
-                                <p class="mb-1"><strong>Device:</strong> ${log.device_name}</p>
-                                <p class="mb-1"><strong>Time:</strong> ${formatDate(log.timestamp)}</p>
-                                <p class="mb-1"><strong>DIN Data:</strong> ${log.din_data || 'N/A'}</p>
-                                <p class="mb-0"><strong>Input Index:</strong> ${log.door_input_index}</p>
-                            </div>
-                            <div class="col-md-6 text-end">
-                                <span class="badge ${log.is_resolved ? 'bg-success' : 'bg-warning'}">
-                                    ${log.is_resolved ? 'Resolved' : 'Open'}
-                                </span>
-                                ${log.resolved_by ? `<p class="mb-0 mt-1"><small>Resolved by: ${log.resolved_by}</small></p>` : ''}
-                                ${log.resolved_at ? `<p class="mb-0"><small>Resolved at: ${formatDate(log.resolved_at)}</small></p>` : ''}
-=======
             // Take only the last 20 events
             const last20Events = recentLogs.slice(0, 20);
             
@@ -2408,16 +2270,10 @@
                                     ${log.is_resolved ? 'Resolved' : 'Open'}
                                 </span>
                                 ${log.resolved_by ? `<br><small class="text-muted">by ${log.resolved_by}</small>` : ''}
->>>>>>> aad0a803
                             </div>
                         </div>
                     </div>
                 </div>
-<<<<<<< HEAD
-            `).join('');
-            
-            content.innerHTML = `
-=======
                 `;
             }).join('');
             
@@ -2426,7 +2282,6 @@
                     <i class="bi bi-clock-history me-2"></i>
                     Recent Door Events (Last 20)
                 </h6>
->>>>>>> aad0a803
                 <div class="door-history-list">
                     ${logsHtml}
                 </div>
@@ -2443,8 +2298,6 @@
         });
 }
 
-<<<<<<< HEAD
-=======
 function refreshDoorHistory() {
     loadDoorHistory();
 }
@@ -2459,7 +2312,6 @@
     return `${Math.floor(diffInSeconds / 86400)}d ago`;
 }
 
->>>>>>> aad0a803
 function formatDate(dateString) {
     if (!dateString) return 'N/A';
     const date = new Date(dateString);
