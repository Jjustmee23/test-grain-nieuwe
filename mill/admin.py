from django.contrib import admin

# Register your models here.
from .models import Device, ProductionData, City, Factory, UserProfile

admin.site.site_header = 'Mill Admin'
admin.site.site_title = 'Mill Admin'
# Add all fields of Device model to the admin panel.
@admin.register(Device)
class DeviceAdmin(admin.ModelAdmin):
<<<<<<< HEAD
    list_display = ('id', 'name', 'status','selected_counter', 'factory', 'created_at')
    list_filter = ('status', 'factory', 'factory__city')  # Added factory__city to enable city filtering
    search_fields = ('id', 'name', 'factory__city__name')  # Added factory__city__name to enable city name searching
=======
    list_display = ('id', 'name', 'status', 'selected_counter', 'factory', 'city', 'created_at')

    def city(self, obj):
        return obj.factory.city if obj.factory else None


    list_filter = ('status', 'factory')
    search_fields = ('id', 'name', 'factory__name')
>>>>>>> 87da8095
    date_hierarchy = 'created_at'
    ordering = ('-created_at',)
    fieldsets = (
        (None, {
            'fields': ('id', 'name', 'status', 'factory')
        }),
    )
    readonly_fields = ('created_at',)

# admin.site.register(ProductionData)
@admin.register(ProductionData)
class ProductionDataAdmin(admin.ModelAdmin):
    list_display = ('device', 'daily_production', 'weekly_production', 'monthly_production', 'yearly_production', 'created_at', 'updated_at')
    list_filter = ('device', 'updated_at')
    search_fields = ('device',)
    date_hierarchy = 'created_at'
    ordering = ('-created_at',)
    fieldsets = (
        (None, {
            'fields': ('device', 'daily_production', 'weekly_production', 'monthly_production', 'yearly_production')
        }),
    )
    readonly_fields = ('created_at', 'updated_at')
# admin.site.register(City)
@admin.register(City)
class CityAdmin(admin.ModelAdmin):
    list_display = ('name', 'status', 'created_at')
    list_filter = ('status',)
    search_fields = ('name',)
    fieldsets = (
        (None, {
            'fields': ('name', 'status')
        }),
    )
    readonly_fields = ('created_at',)
# admin.site.register(Factory)
@admin.register(Factory)
class FactoryAdmin(admin.ModelAdmin):
    list_display = ('name', 'city', 'status', 'error', 'created_at')
    list_filter = ('status', 'error', 'city')
    search_fields = ('name',)
    date_hierarchy = 'created_at'
    ordering = ('-created_at',)
    fieldsets = (
        (None, {
            'fields': ('name', 'city', 'status', 'error')
        }),
    )
    readonly_fields = ('created_at',)
@admin.register(UserProfile)
class UserProfileAdmin(admin.ModelAdmin):
    list_display = ('user',)
    filter_horizontal = ('allowed_cities',) <|MERGE_RESOLUTION|>--- conflicted
+++ resolved
@@ -8,20 +8,9 @@
 # Add all fields of Device model to the admin panel.
 @admin.register(Device)
 class DeviceAdmin(admin.ModelAdmin):
-<<<<<<< HEAD
     list_display = ('id', 'name', 'status','selected_counter', 'factory', 'created_at')
     list_filter = ('status', 'factory', 'factory__city')  # Added factory__city to enable city filtering
     search_fields = ('id', 'name', 'factory__city__name')  # Added factory__city__name to enable city name searching
-=======
-    list_display = ('id', 'name', 'status', 'selected_counter', 'factory', 'city', 'created_at')
-
-    def city(self, obj):
-        return obj.factory.city if obj.factory else None
-
-
-    list_filter = ('status', 'factory')
-    search_fields = ('id', 'name', 'factory__name')
->>>>>>> 87da8095
     date_hierarchy = 'created_at'
     ordering = ('-created_at',)
     fieldsets = (
