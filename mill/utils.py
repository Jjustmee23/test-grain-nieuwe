from django.shortcuts import get_object_or_404
from django.utils import timezone
<<<<<<< HEAD
from datetime import datetime, timedelta
from mill.models import City, Factory, ProductionData, Batch, TransactionData

=======
from django.contrib.auth.decorators import user_passes_test
from django.core.exceptions import PermissionDenied
from django.core.mail import send_mail
from django.conf import settings
from functools import wraps
from datetime import datetime, date, timedelta
import calendar
from mill.models import City, Factory, ProductionData
from functools import wraps
from django.shortcuts import redirect
from django.contrib import messages
>>>>>>> 928ec656

# Existing time and status checking functions
def check_factory_status(counter_data):
    if counter_data.exists():
        last_entry = counter_data.latest('created_at')
        if timezone.now() - last_entry.created_at < timezone.timedelta(minutes=30):
            return True
    return False

def calculate_start_time(counter_data):
    if counter_data.exists():
        return counter_data.first().created_at.time()
    return 'N/A'

def calculate_stop_time(counter_data, factory_status):
    if factory_status:
        return 'Working'
    if counter_data.exists():
        return counter_data.latest('created_at').created_at.time()
    return 'N/A'

def admin_required(function):
    @wraps(function)
    def wrap(request, *args, **kwargs):
        if request.user.is_authenticated:
            if is_admin(request.user) or is_super_admin(request.user):
                return function(request, *args, **kwargs)
            else:
                messages.error(request, "You don't have permission to access this page.")
                return redirect('dashboard')  # Redirect to dashboard
        return redirect('login')  # Redirect to login if not authenticated
    return wrap

def superadmin_required(function):
    @wraps(function)
    def wrap(request, *args, **kwargs):
        if request.user.is_authenticated:
            if is_super_admin(request.user):
                return function(request, *args, **kwargs)
            else:
                messages.error(request, "This page requires super admin privileges.")
                return redirect('dashboard')  # Redirect to dashboard
        return redirect('login')  # Redirect to login if not authenticated
    return wrap

<<<<<<< HEAD
=======
def is_super_admin(user):
    return user.is_superuser or user.groups.filter(name='SuperAdmin').exists()

def is_admin(user): 
    return user.is_superuser or user.groups.filter(name='Admin').exists()

# Access control functions
def is_allowed_factory(request, factory_id):
    factory = get_object_or_404(Factory, id=factory_id)
    if is_super_admin(request.user) or is_admin(request.user):
        return factory
    if request.user.userprofile.allowed_factories.filter(id=factory.id).exists():
        return factory
    return None
    
def is_allowed_city(request, city_id):
    city = get_object_or_404(City, id=city_id)
    if is_super_admin(request.user):
        return city
    if request.user.userprofile.allowed_cities.filter(id=city.id).exists():
        return city
    return None

def allowed_cities(request):
    if is_super_admin(request.user):
        return City.objects.all()
    return request.user.userprofile.allowed_cities.all()

def allowed_factories(request):
    if is_super_admin(request.user):
        return Factory.objects.all()
    return Factory.objects.filter(id__in=request.user.userprofile.allowed_factories.all())
>>>>>>> 928ec656

# Data calculation functions
def calculate_daily_data(factory_id, selected_date):
    DailyLabels = [(selected_date - timedelta(days=i)).strftime('%Y-%m-%d') for i in range(6)][::-1]
    DailyData = {label: 0 for label in DailyLabels}
    WeeklyData = 0

    production_data = ProductionData.objects.filter(
        device__factory_id=factory_id,
        created_at__date__range=[selected_date - timedelta(days=5), selected_date]
    ).order_by('-created_at')

    for data in production_data:
        date_str = data.created_at.strftime('%Y-%m-%d')
        if date_str in DailyData:
            DailyData[date_str] = data.daily_production
        if date_str == DailyLabels[-1]:
            WeeklyData = data.weekly_production

    return DailyLabels, [DailyData[label] for label in DailyLabels], WeeklyData

def get_month_ends(target_date, months_back=12):
    if isinstance(target_date, datetime):
        target_date = target_date.date()

    month_ends = [target_date]
    current_year = target_date.year
    current_month = target_date.month

    for _ in range(months_back):
        last_day = calendar.monthrange(current_year, current_month)[1]
        end_of_month_date = date(current_year, current_month, last_day)
        if end_of_month_date <= target_date:
            month_ends.append(end_of_month_date)
        current_month -= 1
        if current_month == 0:
            current_month = 12
            current_year -= 1

    return month_ends

def calculate_monthly_data(factory_id, selected_date):
    MonthlyLabels = [(selected_date - timedelta(days=30 * i)).strftime('%Y-%m') for i in range(12)][::-1]
    MonthlyData = {label: 0 for label in MonthlyLabels}
    month_ends = get_month_ends(selected_date)
    
    production_data = ProductionData.objects.filter(
        device__factory_id=factory_id,
        created_at__date__in=month_ends
    ).order_by('created_at')

    for data in production_data:
        month_str = data.created_at.strftime('%Y-%m')
        if month_str in MonthlyData:
            MonthlyData[month_str] = data.monthly_production

    return MonthlyLabels, [MonthlyData[label] for label in MonthlyLabels]

def calculate_yearly_data(factory_id, selected_date):
    current_year = selected_date.year
    previous_year = current_year - 1

    last_current_year_entry = ProductionData.objects.filter(
        device__factory_id=factory_id,
        created_at__year=current_year
    ).order_by('-created_at').first()
    YearlyCurrent = last_current_year_entry.yearly_production if last_current_year_entry else 0

    last_previous_year_entry = ProductionData.objects.filter(
        device__factory_id=factory_id,
        created_at__year=previous_year
    ).order_by('-created_at').first()
    YearlyPrevious = last_previous_year_entry.yearly_production if last_previous_year_entry else 0

    return YearlyCurrent, YearlyPrevious

def calculate_chart_data(date, factory_id):
    selected_date = datetime.strptime(date, '%Y-%m-%d') if isinstance(date, str) else date
    
    DailyLabels, DailyData, WeeklyData = calculate_daily_data(factory_id, selected_date)
    MonthlyLabels, MonthlyData = calculate_monthly_data(factory_id, selected_date)
    YearlyCurrent, YearlyPrevious = calculate_yearly_data(factory_id, selected_date)
<<<<<<< HEAD
    print("Yearly:_______",YearlyCurrent, YearlyPrevious)

    return { 'daily_labels': DailyLabels, 'daily_data': DailyData, 'monthly_labels': MonthlyLabels, 'monthly_data': MonthlyData, 'yearly_current': YearlyCurrent, 'yearly_previous': YearlyPrevious , 'daily_total': DailyData[-1], 'monthly_total': MonthlyData[-1], 'weekly_total': WeeklyData}

def calculate_batch_chart_data(batch_id):

    batch = get_object_or_404(Batch, id=batch_id)
    date = timezone.now().date()

    return {
        "hourly_label":{ },
        "hourly_data": { },

        "daily_labels": [
            "2025-05-26",
            "2025-05-27",
            "2025-05-28",
            "2025-05-29",
            "2025-05-30",
            "2025-05-31"
        ],
        "daily_data": [
            2126,
            2834,
            2584,
            1723,
            854,
            1893
        ],

        "peresent_data":{
        "Actual": 11893,
        "Expected": 15000,  
        "waste_ratio" : 0.2
        },
        "batch_id": batch_id,
        "batch_number": batch.batch_number,
        "batch_start_date": batch.start_date,
        "batch_status": batch.get_status_display(),
        "date": date,
}

def is_super_admin(user):
    return user.is_superuser or user.groups.filter(name='SuperAdmin').exists()

# Check Allowlists
def is_allowed_factory(request, factory_id):
    factory = get_object_or_404(Factory, id=factory_id)
    if is_super_admin(request.user):
        return factory
    # if request.user.userprofile.allowed_cities.filter(id=factory.city.id).exists():
    #     return factory
    if request.user.userprofile.allowed_factories.filter(id=factory.id).exists():
        return factory
    return None
    
def is_allowed_city(request, city_id):
    city = get_object_or_404(City, id=city_id)
    if is_super_admin(request.user):
        return city
    if request.user.userprofile.allowed_cities.filter(id=city.id).exists():
        return city
    return None

def allowed_cities(request):
    if is_super_admin(request.user):
        return City.objects.all()
    print(request.user.userprofile.allowed_cities.all())
    return request.user.userprofile.allowed_cities.all()

def allowed_factories(request):
    if is_super_admin(request.user):
        return Factory.objects.all()
    # print(request.user.userprofile.allowed_cities.all())
    # return Factory.objects.filter(city__in=request.user.userprofile.allowed_cities.all())
    return Factory.objects.filter(id__in=request.user.userprofile.allowed_factories.all())


from django.core.mail import send_mail
from django.conf import settings
=======
>>>>>>> 928ec656

    return {
        'daily_labels': DailyLabels,
        'daily_data': DailyData,
        'monthly_labels': MonthlyLabels,
        'monthly_data': MonthlyData,
        'yearly_current': YearlyCurrent,
        'yearly_previous': YearlyPrevious,
        'daily_total': DailyData[-1],
        'monthly_total': MonthlyData[-1],
        'weekly_total': WeeklyData
    }

# Email notification function
def send_notification_email(user, notification):
    subject = f"New Notification: {notification.category.name}"
    message = f"""
    {notification.message}
    View details: {notification.link or ''}
    """
    send_mail(
        subject,
        message,
        settings.DEFAULT_FROM_EMAIL,
        [user.email],
        fail_silently=True,
    )<|MERGE_RESOLUTION|>--- conflicted
+++ resolved
@@ -1,10 +1,8 @@
 from django.shortcuts import get_object_or_404
 from django.utils import timezone
-<<<<<<< HEAD
 from datetime import datetime, timedelta
 from mill.models import City, Factory, ProductionData, Batch, TransactionData
 
-=======
 from django.contrib.auth.decorators import user_passes_test
 from django.core.exceptions import PermissionDenied
 from django.core.mail import send_mail
@@ -16,7 +14,6 @@
 from functools import wraps
 from django.shortcuts import redirect
 from django.contrib import messages
->>>>>>> 928ec656
 
 # Existing time and status checking functions
 def check_factory_status(counter_data):
@@ -50,6 +47,135 @@
         return redirect('login')  # Redirect to login if not authenticated
     return wrap
 
+
+def calculate_daily_data(factory_id,selected_date):
+    print(selected_date, factory_id)
+    # Initial Daily Labels: Last 6 days including the selected date
+    DailyLabels = [(selected_date - timedelta(days=i)).strftime('%Y-%m-%d') for i in range(6)][::-1]
+    DailyData = {label: 0 for label in DailyLabels}
+    WeeklyData = 0
+    print(DailyLabels,"jhghjgjh",DailyData)
+    # Get production entries for the last 6 days
+    production_data = ProductionData.objects.filter(
+        device__factory_id=factory_id,
+        created_at__date__range=[selected_date - timedelta(days=5), selected_date]
+    ).order_by('-created_at')
+
+    # Map existing data to the corresponding labels
+    for data in production_data:
+        date_str = data.created_at.strftime('%Y-%m-%d')
+        if date_str in DailyData:
+            DailyData[date_str] = data.daily_production
+        if date_str == DailyLabels[-1]:
+            print("Date not in labels")
+            WeeklyData = data.weekly_production
+        print(DailyLabels[-1],date_str)
+
+    return DailyLabels, [DailyData[label] for label in DailyLabels], WeeklyData
+
+from datetime import date, timedelta
+import calendar
+
+def get_month_ends(target_date, months_back=12):
+    # Ensure target_date is a date object
+    if isinstance(target_date, datetime):
+        target_date = target_date.date()
+
+    month_ends = [target_date]
+    current_year = target_date.year
+    current_month = target_date.month
+
+    for _ in range(months_back):
+        last_day = calendar.monthrange(current_year, current_month)[1]
+        end_of_month_date = date(current_year, current_month, last_day)
+        if end_of_month_date <= target_date:
+            month_ends.append(end_of_month_date)
+        # Move to previous month
+        current_month -= 1
+        if current_month == 0:
+            current_month = 12
+            current_year -= 1
+
+    return month_ends
+
+
+def calculate_monthly_data(factory_id,selected_date):
+    MonthlyLabels = [(selected_date - timedelta(days=30 * i)).strftime('%Y-%m') for i in range(12)][::-1]
+    # Initialize data with zeros
+    MonthlyData = {label: 0 for label in MonthlyLabels}
+    month_ends = get_month_ends(selected_date)
+    production_data = ProductionData.objects.filter(
+        device__factory_id=factory_id,
+        created_at__date__in=month_ends
+    ).order_by('created_at')
+
+    # Map existing data to the corresponding labels
+    for data in production_data:
+        month_str = data.created_at.strftime('%Y-%m')
+        if month_str in MonthlyData:
+            MonthlyData[month_str] = data.monthly_production
+
+    # Return labels and data as a list
+    return MonthlyLabels, [MonthlyData[label] for label in MonthlyLabels]
+
+def calculate_yearly_data(factory_id,selected_date):
+    current_year = selected_date.year
+    previous_year = current_year - 1
+        # Current Year: Last created yearly_production value
+    last_current_year_entry = ProductionData.objects.filter(
+        device__factory_id=factory_id,
+        created_at__year=current_year
+    ).order_by('-created_at').first()
+    YearlyCurrent = last_current_year_entry.yearly_production if last_current_year_entry else 0
+
+    # Previous Year: Last created yearly_production value
+    last_previous_year_entry = ProductionData.objects.filter(
+        device__factory_id=factory_id,
+        created_at__year=previous_year
+    ).order_by('-created_at').first()
+    YearlyPrevious = last_previous_year_entry.yearly_production if last_previous_year_entry else 0
+    return YearlyCurrent, YearlyPrevious
+
+
+
+def calculate_batch_chart_data(batch_id):
+
+    batch = get_object_or_404(Batch, id=batch_id)
+    date = timezone.now().date()
+
+    return {
+        "hourly_label":{ },
+        "hourly_data": { },
+
+        "daily_labels": [
+            "2025-05-26",
+            "2025-05-27",
+            "2025-05-28",
+            "2025-05-29",
+            "2025-05-30",
+            "2025-05-31"
+        ],
+        "daily_data": [
+            2126,
+            2834,
+            2584,
+            1723,
+            854,
+            1893
+        ],
+
+        "peresent_data":{
+        "Actual": 11893,
+        "Expected": 15000,  
+        "waste_ratio" : 0.2
+        },
+        "batch_id": batch_id,
+        "batch_number": batch.batch_number,
+        "batch_start_date": batch.start_date,
+        "batch_status": batch.get_status_display(),
+        "date": date,
+}
+
 def superadmin_required(function):
     @wraps(function)
     def wrap(request, *args, **kwargs):
@@ -62,8 +188,6 @@
         return redirect('login')  # Redirect to login if not authenticated
     return wrap
 
-<<<<<<< HEAD
-=======
 def is_super_admin(user):
     return user.is_superuser or user.groups.filter(name='SuperAdmin').exists()
 
@@ -96,7 +220,6 @@
     if is_super_admin(request.user):
         return Factory.objects.all()
     return Factory.objects.filter(id__in=request.user.userprofile.allowed_factories.all())
->>>>>>> 928ec656
 
 # Data calculation functions
 def calculate_daily_data(factory_id, selected_date):
@@ -179,89 +302,6 @@
     DailyLabels, DailyData, WeeklyData = calculate_daily_data(factory_id, selected_date)
     MonthlyLabels, MonthlyData = calculate_monthly_data(factory_id, selected_date)
     YearlyCurrent, YearlyPrevious = calculate_yearly_data(factory_id, selected_date)
-<<<<<<< HEAD
-    print("Yearly:_______",YearlyCurrent, YearlyPrevious)
-
-    return { 'daily_labels': DailyLabels, 'daily_data': DailyData, 'monthly_labels': MonthlyLabels, 'monthly_data': MonthlyData, 'yearly_current': YearlyCurrent, 'yearly_previous': YearlyPrevious , 'daily_total': DailyData[-1], 'monthly_total': MonthlyData[-1], 'weekly_total': WeeklyData}
-
-def calculate_batch_chart_data(batch_id):
-
-    batch = get_object_or_404(Batch, id=batch_id)
-    date = timezone.now().date()
-
-    return {
-        "hourly_label":{ },
-        "hourly_data": { },
-
-        "daily_labels": [
-            "2025-05-26",
-            "2025-05-27",
-            "2025-05-28",
-            "2025-05-29",
-            "2025-05-30",
-            "2025-05-31"
-        ],
-        "daily_data": [
-            2126,
-            2834,
-            2584,
-            1723,
-            854,
-            1893
-        ],
-
-        "peresent_data":{
-        "Actual": 11893,
-        "Expected": 15000,  
-        "waste_ratio" : 0.2
-        },
-        "batch_id": batch_id,
-        "batch_number": batch.batch_number,
-        "batch_start_date": batch.start_date,
-        "batch_status": batch.get_status_display(),
-        "date": date,
-}
-
-def is_super_admin(user):
-    return user.is_superuser or user.groups.filter(name='SuperAdmin').exists()
-
-# Check Allowlists
-def is_allowed_factory(request, factory_id):
-    factory = get_object_or_404(Factory, id=factory_id)
-    if is_super_admin(request.user):
-        return factory
-    # if request.user.userprofile.allowed_cities.filter(id=factory.city.id).exists():
-    #     return factory
-    if request.user.userprofile.allowed_factories.filter(id=factory.id).exists():
-        return factory
-    return None
-    
-def is_allowed_city(request, city_id):
-    city = get_object_or_404(City, id=city_id)
-    if is_super_admin(request.user):
-        return city
-    if request.user.userprofile.allowed_cities.filter(id=city.id).exists():
-        return city
-    return None
-
-def allowed_cities(request):
-    if is_super_admin(request.user):
-        return City.objects.all()
-    print(request.user.userprofile.allowed_cities.all())
-    return request.user.userprofile.allowed_cities.all()
-
-def allowed_factories(request):
-    if is_super_admin(request.user):
-        return Factory.objects.all()
-    # print(request.user.userprofile.allowed_cities.all())
-    # return Factory.objects.filter(city__in=request.user.userprofile.allowed_cities.all())
-    return Factory.objects.filter(id__in=request.user.userprofile.allowed_factories.all())
-
-
-from django.core.mail import send_mail
-from django.conf import settings
-=======
->>>>>>> 928ec656
 
     return {
         'daily_labels': DailyLabels,
