let factoryId = 1;
const selectedDate = new Date().toLocaleDateString();
const initialDailyLabels = [];
const initialDailyData = [];
const initialMonthlyLabels = [];
const initialMonthlyData = [];
const initialYearlyCurrent = 0;
const initialYearlyPrevious = 0;
const initialHourlyLabels = Array(24).fill().map((_, i) => `${i.toString().padStart(2, '0')}:00`);
const initialHourlyData = [];

document.addEventListener('DOMContentLoaded', () => {
    factoryId = document.getElementById('factoryId').value;
    initializeCharts();
    
    // Auto-select device logic: if only one device, select it; if multiple devices, default to 'all'
    const deviceSelector = document.getElementById('deviceSelector');
    if (deviceSelector) {
        const deviceOptions = deviceSelector.options;
<<<<<<< HEAD
        const deviceCount = deviceOptions.length - 1; // Subtract 1 for "All Devices" option
        
        if (deviceCount === 1) {
            // If only one device, select it automatically
            deviceSelector.value = deviceOptions[1].value; // Index 1 is the first actual device
        } else {
            // If multiple devices, default to 'all'
            deviceSelector.value = 'all';
=======
        const deviceCount = deviceOptions.length;
        
        // Check if "All Devices" option exists (indicates multiple devices)
        const hasAllDevicesOption = Array.from(deviceOptions).some(option => option.value === 'all');
        
        if (!hasAllDevicesOption && deviceCount === 1) {
            // If only one device (no "All Devices" option), it's already selected
            console.log('Single device detected, auto-selected');
        } else if (hasAllDevicesOption && deviceCount === 2) {
            // If "All Devices" + 1 device, select the device automatically
            deviceSelector.value = deviceOptions[1].value; // Index 1 is the first actual device
            console.log('Single device with "All Devices" option, auto-selecting device');
        } else {
            // If multiple devices, default to 'all'
            deviceSelector.value = 'all';
            console.log('Multiple devices detected, defaulting to "All Devices"');
>>>>>>> aad0a803
        }
    }
    
    fetchChartData();
});

function refreshCharts() {
    updateDeviceInfo();
    fetchChartData();
}

function updateDeviceInfo() {
    const deviceSelector = document.getElementById('deviceSelector');
    const selectedDeviceName = document.getElementById('selectedDeviceName');
    
    if (deviceSelector && selectedDeviceName) {
        const selectedOption = deviceSelector.options[deviceSelector.selectedIndex];
        selectedDeviceName.textContent = selectedOption.text;
    }
}

function initializeCharts() {
    // Hourly Chart
    const hourlyCanvas = document.getElementById('hourlyChart');
    if (!hourlyCanvas) {
        console.warn('hourlyChart canvas not found');
        return;
    }
    const hourlyCtx = hourlyCanvas.getContext('2d');
    if (!hourlyCtx) {
        console.warn('hourlyChart context not available');
        return;
    }
    window.hourlyChart = new Chart(hourlyCtx, {
        type: 'bar',
        data: {
            labels: initialHourlyLabels,
            datasets: [{
                label: 'Hourly Production',
                data: initialHourlyData,
                backgroundColor: 'rgba(54, 162, 235, 0.6)',
                borderColor: 'rgba(54, 162, 235, 1)',
                borderWidth: 1
            }]
        },
        options: {
            responsive: true,
            scales: {
                x: {
                    title: { display: true, text: 'Hour' }
                },
                y: {
                    beginAtZero: true,
                    title: { display: true, text: 'Production (Units)' }
                }
            }
        }
    });

    // Daily Chart
    const dailyCanvas = document.getElementById('dailyChart');
    if (!dailyCanvas) {
        console.warn('dailyChart canvas not found');
        return;
    }
    const dailyCtx = dailyCanvas.getContext('2d');
    if (!dailyCtx) {
        console.warn('dailyChart context not available');
        return;
    }
    window.dailyChart = new Chart(dailyCtx, {
        type: 'bar',
        data: {
            labels: initialDailyLabels,
            datasets: [{
                label: 'Dagelijkse Productie',
                data: initialDailyData,
                backgroundColor: 'rgba(75, 192, 192, 0.6)',
                borderColor: 'rgba(75, 192, 192, 1)',
                borderWidth: 1
            }]
        },
        options: {
            responsive: true,
            scales: {
                x: {
                    title: { display: true, text: 'Datum' }
                },
                y: {
                    beginAtZero: true,
                    title: { display: true, text: 'Productie (Eenheden)' }
                }
            }
        }
    });

    // Monthly Chart
    const monthlyCanvas = document.getElementById('monthlyChart');
    if (!monthlyCanvas) {
        console.warn('monthlyChart canvas not found');
        return;
    }
    const monthlyCtx = monthlyCanvas.getContext('2d');
    if (!monthlyCtx) {
        console.warn('monthlyChart context not available');
        return;
    }
    window.monthlyChart = new Chart(monthlyCtx, {
        type: 'line',
        data: {
            labels: initialMonthlyLabels,
            datasets: [{
                label: 'Maandelijkse Productie',
                data: initialMonthlyData,
                backgroundColor: 'rgba(153, 102, 255, 0.6)',
                borderColor: 'rgba(153, 102, 255, 1)',
                borderWidth: 1,
                fill: false,
                tension: 0.1
            }]
        },
        options: {
            responsive: true,
            scales: {
                x: {
                    title: { display: true, text: 'Maand' }
                },
                y: {
                    beginAtZero: true,
                    title: { display: true, text: 'Productie (Eenheden)' }
                }
            }
        }
    });

    // Yearly Chart
    const yearlyCanvas = document.getElementById('yearlyChart');
    if (!yearlyCanvas) {
        console.warn('yearlyChart canvas not found');
        return;
    }
    const yearlyCtx = yearlyCanvas.getContext('2d');
    if (!yearlyCtx) {
        console.warn('yearlyChart context not available');
        return;
    }
    window.yearlyChart = new Chart(yearlyCtx, {
        type: 'pie',
        data: {
            labels: ['Huidig Jaar', 'Vorig Jaar'],
            datasets: [{
                label: 'Jaarlijkse Productie',
                data: [initialYearlyCurrent, initialYearlyPrevious],
                backgroundColor: [
                    'rgba(255, 159, 64, 0.6)',
                    'rgba(54, 162, 235, 0.6)'
                ],
                borderColor: [
                    'rgba(255, 159, 64, 1)',
                    'rgba(54, 162, 235, 1)'
                ],
                borderWidth: 1
            }]
        },
        options: {
            responsive: true
        }
    });
}

function fetchChartData() {
    const date = document.getElementById('datePicker').value;
    const deviceId = document.getElementById('deviceSelector') ? document.getElementById('deviceSelector').value : 'all';

    if (typeof factoryId === 'undefined' || factoryId === null) {
        console.error('Factory ID is missing.');
        alert('Fabriek niet gevonden');
        return;
    }

    if (!date) {
        console.error('Date is missing.');
        alert('Ongeldige datum');
        return;
    }

    // Use the new device-specific API endpoint
    const apiUrl = deviceId === 'all' 
        ? `/api/chart_data?factory_id=${factoryId}&date=${date}`
        : `/api/device-chart-data/${factoryId}/?date=${date}&device_id=${deviceId}`;

    fetch(apiUrl)
        .then(response => response.json())
        .then(data => {
            if (data.error) {
                console.error('Error:', data.error);
                alert(`Fout: ${data.error}`);
                return;
            }

            // Update Hourly Chart
            if (window.hourlyChart && data.hourly_labels && data.hourly_data) {
                window.hourlyChart.data.labels = data.hourly_labels;
                window.hourlyChart.data.datasets[0].data = data.hourly_data;
                window.hourlyChart.update();
            }

            // Update Daily Chart
            if (window.dailyChart && data.daily_labels && data.daily_data) {
                window.dailyChart.data.labels = data.daily_labels;
                window.dailyChart.data.datasets[0].data = data.daily_data;
                window.dailyChart.update();
            }

            // Update Monthly Chart
            if (window.monthlyChart && data.monthly_labels && data.monthly_data) {
                window.monthlyChart.data.labels = data.monthly_labels;
                window.monthlyChart.data.datasets[0].data = data.monthly_data;
                window.monthlyChart.update();
            }

            // Update Yearly Chart
            if (window.yearlyChart && typeof data.yearly_current !== "undefined" && typeof data.yearly_previous !== "undefined") {
                window.yearlyChart.data.datasets[0].data = [data.yearly_current, data.yearly_previous];
                window.yearlyChart.update();
            }

            updateCommulative(
                data.daily_total,
                data.weekly_total,
                data.monthly_total,
                data.yearly_current,
                data.yearly_previous
            );
        })
        .catch(error => {
            console.error('Error fetching chart data:', error);
            alert('Fout bij het ophalen van grafiekgegevens.');
        });
}

function updateCommulative(daily_data, weekly_data, monthly_data, yearly_data, previous_data) {
    let daily = document.getElementById('total-daily');
    let weekly = document.getElementById('total-week');
    let yearly = document.getElementById('total-year');
    let previously = document.getElementById('total-previous');
    
    if (daily) daily.innerHTML = daily_data;
    if (weekly) weekly.innerHTML = weekly_data;
    if (yearly) yearly.innerHTML = yearly_data;
    if (previously) previously.innerHTML = previous_data;
}<|MERGE_RESOLUTION|>--- conflicted
+++ resolved
@@ -17,16 +17,6 @@
     const deviceSelector = document.getElementById('deviceSelector');
     if (deviceSelector) {
         const deviceOptions = deviceSelector.options;
-<<<<<<< HEAD
-        const deviceCount = deviceOptions.length - 1; // Subtract 1 for "All Devices" option
-        
-        if (deviceCount === 1) {
-            // If only one device, select it automatically
-            deviceSelector.value = deviceOptions[1].value; // Index 1 is the first actual device
-        } else {
-            // If multiple devices, default to 'all'
-            deviceSelector.value = 'all';
-=======
         const deviceCount = deviceOptions.length;
         
         // Check if "All Devices" option exists (indicates multiple devices)
@@ -43,7 +33,6 @@
             // If multiple devices, default to 'all'
             deviceSelector.value = 'all';
             console.log('Multiple devices detected, defaulting to "All Devices"');
->>>>>>> aad0a803
         }
     }
     
